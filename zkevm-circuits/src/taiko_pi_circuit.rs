use eth_types::{Field, ToBigEndian, ToWord, H160, U256};
use ethers_core::abi::*;

use ethers_core::utils::keccak256;
use halo2_proofs::circuit::{AssignedCell, Layouter, SimpleFloorPlanner, Value};

use gadgets::util::{Expr, Scalar};
use halo2_proofs::plonk::{Circuit, Column, ConstraintSystem, Expression, Instance, Selector};
use std::{convert::TryInto, marker::PhantomData};

use crate::{
    assign, circuit,
    circuit_tools::{
        cached_region::CachedRegion,
        cell_manager::{Cell, CellColumn, CellManager, CellType},
        constraint_builder::{ConstraintBuilder, ExprVec, RLCable, TO_FIX},
    },
    evm_circuit::{table::Table, util::rlc},
    table::{byte_table::ByteTable, BlockContextFieldTag, BlockTable, KeccakTable, LookupTable},
    util::{Challenges, SubCircuit, SubCircuitConfig},
    witness::{self, BlockContext},
};
use core::result::Result;
use halo2_proofs::plonk::Error;

const BYTE_POW_BASE: u64 = 1 << 8;
const DEFAULT_LEN: usize = 32;
const META_HASH: usize = 0;
const PARENT_HASH: usize = 1;
const BLOCK_HASH: usize = 2;
const SIGNAL_ROOT: usize = 3;
const GRAFFITI: usize = 4;
const PROVER: usize = 5;
const S1: PiCellType = PiCellType::StoragePhase1;
const S2: PiCellType = PiCellType::StoragePhase2;
///
#[derive(Debug, Clone, Default)]
pub struct FieldGadget<F> {
    field: Vec<Cell<F>>,
    len: usize,
}

impl<F: Field> FieldGadget<F> {
    fn config(cb: &mut ConstraintBuilder<F, PiCellType>, len: usize) -> Self {
        Self {
            field: cb.query_cells_dyn(PiCellType::Byte, len),
            len,
        }
    }

    fn bytes_expr(&self) -> Vec<Expression<F>> {
        self.field.iter().map(|f| f.expr()).collect()
    }

<<<<<<< HEAD
    fn acc(&self, r: Expression<F>) -> Expression<F> {
        // 0.expr()
=======
    fn rlc_acc(&self, r: Expression<F>) -> Expression<F> {
        //0.expr()
>>>>>>> 48ba26e7
        self.bytes_expr().rlc_rev(&r)
    }

    pub(crate) fn hi_low_field(&self) -> [Expression<F>; 2] {
        assert!(self.len == 32);
        let hi = self.bytes_expr()[..16].to_vec();
        let low = self.bytes_expr()[16..].to_vec();
        [
            hi.rlc_rev(&BYTE_POW_BASE.expr()),
            low.rlc_rev(&BYTE_POW_BASE.expr()),
        ]
    }

    fn assign(
        &self,
        region: &mut CachedRegion<'_, '_, F>,
        offset: usize,
        bytes: &[F],
    ) -> Result<Vec<AssignedCell<F, F>>, Error> {
        assert!(bytes.len() == self.len);
        let cells = self
            .field
            .iter()
            .zip(bytes.iter())
            .map(|(cell, byte)| assign!(region, cell, offset => *byte).unwrap())
            .collect();
        Ok(cells)
    }
}

#[derive(Clone, Copy, Debug, PartialEq, Eq, PartialOrd, Ord, Hash)]
enum PiCellType {
    StoragePhase1,
    StoragePhase2,
    Byte,
    LookupPi,
    Lookup(Table),
}
impl CellType for PiCellType {
    fn byte_type() -> Option<Self> {
        Some(Self::Byte)
    }
    fn storage_for_phase(phase: u8) -> Self {
        match phase {
            1 => PiCellType::StoragePhase1,
            2 => PiCellType::StoragePhase2,
            _ => unimplemented!(),
        }
    }
}
impl Default for PiCellType {
    fn default() -> Self {
        Self::StoragePhase1
    }
}

#[derive(Debug, Clone)]
pub struct PublicData<F> {
    evidence: Token,
    block_context: BlockContext,
    _phantom: PhantomData<F>,
}

impl<F: Field> Default for PublicData<F> {
    fn default() -> Self {
        // has to have at least one history hash, block number must start with at least one
        let mut ret = Self::new(&witness::Block::default());
        ret.block_context.history_hashes = vec![U256::default()];
        ret
    }
}

impl<F: Field> PublicData<F> {
    fn new(block: &witness::Block<F>) -> Self {
        let meta_hash = Token::FixedBytes(
            block
                .protocol_instance
                .meta_hash
                .to_word()
                .to_be_bytes()
                .to_vec(),
        );
        let parent_hash = Token::FixedBytes(
            block
                .protocol_instance
                .parent_hash
                .to_word()
                .to_be_bytes()
                .to_vec(),
        );
        let block_hash = Token::FixedBytes(
            block
                .protocol_instance
                .block_hash
                .to_word()
                .to_be_bytes()
                .to_vec(),
        );
        let signal_root = Token::FixedBytes(
            block
                .protocol_instance
                .signal_root
                .to_word()
                .to_be_bytes()
                .to_vec(),
        );
        let graffiti = Token::FixedBytes(
            block
                .protocol_instance
                .graffiti
                .to_word()
                .to_be_bytes()
                .to_vec(),
        );
        let prover = Token::Address(block.protocol_instance.prover);
        Self {
            evidence: Token::FixedArray(vec![
                meta_hash,
                parent_hash,
                block_hash,
                signal_root,
                graffiti,
                prover,
            ]),
            block_context: block.context.clone(),
            _phantom: PhantomData,
        }
    }

    fn set_field(&mut self, idx: usize, bytes: Vec<u8>) {
        match self.evidence {
            Token::FixedArray(ref mut tokens) => {
                tokens[idx] = match tokens[idx].clone() {
                    Token::Bytes(_) => Token::Bytes(bytes),
                    Token::FixedBytes(_) => Token::FixedBytes(bytes),
                    Token::Address(_) => Token::Address(H160::from(
                        &bytes.try_into().expect("Wrong number of bytes for address"),
                    )),
                    _ => unreachable!(),
                };
            }
            _ => unreachable!(),
        }
    }

    pub fn encode_raw(&self) -> Vec<u8> {
        encode(&[self.evidence.clone()])
    }

    fn encode_field(&self, idx: usize) -> Vec<u8> {
        let field = match self.evidence {
            Token::FixedArray(ref tokens) => tokens[idx].clone(),
            _ => unreachable!(),
        };
        encode(&[field])
    }

    fn total_acc(&self, r: Value<F>) -> F {
        let mut rand = F::ZERO;
        r.map(|r| rand = r);
<<<<<<< HEAD
        self.encode_raw()
            .iter()
            .fold(F::ZERO, |acc: F, byte| acc * rand + F::from(*byte as u64))
=======
        rlc::value(self.encode_raw().iter().rev(), rand)
>>>>>>> 48ba26e7
    }

    fn assignment(&self, idx: usize) -> Vec<F> {
        self.encode_field(idx)
            .iter()
            .map(|b| F::from(*b as u64))
            .collect()
    }

    fn assignment_acc(&self, idx: usize, r: Value<F>) -> F {
        let mut rand = F::ZERO;
        r.map(|r| rand = r);
        rlc::value(self.encode_field(idx).iter().rev(), rand)
    }

    fn keccak_hi_low(&self) -> [F; 2] {
        let keccaked_pi = keccak256(self.encode_raw());
        [
<<<<<<< HEAD
            keccaked_pi.iter().take(16).fold(F::ZERO, |acc: F, byte| {
                acc * F::from(BYTE_POW_BASE) + F::from(*byte as u64)
            }),
            keccaked_pi.iter().skip(16).fold(F::ZERO, |acc: F, byte| {
                acc * F::from(BYTE_POW_BASE) + F::from(*byte as u64)
            }),
=======
            rlc::value(keccaked_pi[0..16].iter().rev(), BYTE_POW_BASE.scalar()),
            rlc::value(keccaked_pi[16..].iter().rev(), BYTE_POW_BASE.scalar()),
>>>>>>> 48ba26e7
        ]
    }

    fn keccak(&self) -> Vec<u8> {
        keccak256(self.encode_raw()).to_vec()
    }

    fn keccak_assignment(&self) -> Vec<F> {
        self.keccak().iter().map(|b| F::from(*b as u64)).collect()
    }

    fn total_len(&self) -> usize {
        self.encode_raw().len()
    }

    fn field_len(&self, idx: usize) -> usize {
        self.encode_field(idx).len()
    }
}

#[derive(Clone, Debug)]
pub struct TaikoPiCircuitConfig<F: Field> {
    q_enable: Selector,
    keccak_instance: Column<Instance>, // equality

    meta_hash: FieldGadget<F>,
    parent_hash: (Cell<F>, FieldGadget<F>, Cell<F>),
    block_hash: (Cell<F>, FieldGadget<F>, Cell<F>),
    signal_root: FieldGadget<F>,
    graffiti: FieldGadget<F>,
    prover: FieldGadget<F>,

    total_acc: Cell<F>,
    keccak_bytes: FieldGadget<F>,
    keccak_hi_lo: [Cell<F>; 2],

    block_table: BlockTable,
    keccak_table: KeccakTable,
    byte_table: ByteTable,

    annotation_configs: Vec<CellColumn<F, PiCellType>>,
}

pub struct TaikoPiCircuitConfigArgs<F: Field> {
    ///
    pub evidence: PublicData<F>,
    /// BlockTable
    pub block_table: BlockTable,
    /// KeccakTable
    pub keccak_table: KeccakTable,
    /// ByteTable
    pub byte_table: ByteTable,
    /// Challenges
    pub challenges: Challenges<Expression<F>>,
}

impl<F: Field> SubCircuitConfig<F> for TaikoPiCircuitConfig<F> {
    type ConfigArgs = TaikoPiCircuitConfigArgs<F>;
    /// Return a new TaikoPiCircuitConfig
    fn new(
        meta: &mut ConstraintSystem<F>,
        Self::ConfigArgs {
            evidence,
            block_table,
            keccak_table,
            byte_table,
            challenges,
        }: Self::ConfigArgs,
    ) -> Self {
        let keccak_r = challenges.keccak_input();
        let evm_word = challenges.evm_word();
        let cm = CellManager::new(
            meta,
            vec![
                (PiCellType::Byte, 15, 1, false),
                (PiCellType::StoragePhase1, 1, 1, true),
                (PiCellType::StoragePhase2, 1, 1, true),
            ],
            0,
            15,
        );
        let mut cb: ConstraintBuilder<F, PiCellType> =
            ConstraintBuilder::new(4, Some(cm.clone()), Some(evm_word.expr()));
        cb.preload_tables(
            meta,
            &[
                (PiCellType::Lookup(Table::Keccak), &keccak_table),
                (PiCellType::Lookup(Table::Bytecode), &byte_table),
                (PiCellType::Lookup(Table::Block), &block_table),
            ],
        );
        let q_enable = meta.complex_selector();
        let keccak_instance = meta.instance_column();
        meta.enable_equality(keccak_instance);

        let meta_hash = FieldGadget::config(&mut cb, evidence.field_len(META_HASH));
        let parent_hash = (
            cb.query_one(S1),
            FieldGadget::config(&mut cb, evidence.field_len(PARENT_HASH)),
            cb.query_one(S2),
        );
        let block_hash = (
            cb.query_one(S1),
            FieldGadget::config(&mut cb, evidence.field_len(BLOCK_HASH)),
            cb.query_one(S2),
        );
        let signal_root = FieldGadget::config(&mut cb, evidence.field_len(SIGNAL_ROOT));
        let graffiti = FieldGadget::config(&mut cb, evidence.field_len(GRAFFITI));
        let prover = FieldGadget::config(&mut cb, evidence.field_len(PROVER));

        let total_acc = cb.query_one(S2);
        let keccak_bytes = FieldGadget::config(&mut cb, DEFAULT_LEN);
        let keccak_hi_lo = [cb.query_one(S1), cb.query_one(S1)];
<<<<<<< HEAD
        meta.create_gate("PI acc constraints", |meta| {
            circuit!([meta, cb], {
                for (n, b, acc) in [parent_hash.clone(), block_hash.clone()] {
                    require!(acc.expr() => b.acc(evm_word.expr()));
                    require!(
                        (
                            BlockContextFieldTag::BlockHash.expr(),
                            n.expr(),
                            acc.expr()
                        ) => @PiCellType::Lookup(Table::Block), (TO_FIX)
=======
        meta.create_gate(
            "PI acc constraints", 
            |meta| {
                circuit!([meta, cb], {
                    for (block_number, block_hash, block_hash_rlc) in [parent_hash.clone() , block_hash.clone()] {
                        require!(block_hash_rlc.expr() => block_hash.rlc_acc(evm_word.expr()));
                        require!(
                            (
                                BlockContextFieldTag::BlockHash.expr(), 
                                block_number.expr(), 
                                block_hash_rlc.expr()
                            ) => @PiCellType::Lookup(Table::Block), (TO_FIX)
                        );
                    }
                    let acc_val = [
                        meta_hash.clone(), 
                        parent_hash.1.clone(), 
                        block_hash.1.clone(), 
                        signal_root.clone(), 
                        graffiti.clone(), 
                        prover.clone(), 
                    ].iter().fold(0.expr(), |acc, gadget| {
                        let mult = (0..gadget.len).fold(1.expr(), |acc, _| acc * keccak_r.expr());
                        acc * mult + gadget.rlc_acc(keccak_r.expr())
                    });
                    require!(total_acc.expr() => acc_val);
                    require!(
                        (
                            1.expr(), 
                            total_acc.expr(), 
                            evidence.total_len().expr(), 
                            keccak_bytes.rlc_acc(evm_word.expr())
                        )
                        => @PiCellType::Lookup(Table::Keccak), (TO_FIX)
>>>>>>> 48ba26e7
                    );
                }
                let acc_val = [
                    meta_hash.clone(),
                    parent_hash.1.clone(),
                    block_hash.1.clone(),
                    signal_root.clone(),
                    graffiti.clone(),
                    prover.clone(),
                ]
                .iter()
                .fold(0.expr(), |acc, gadget| {
                    let mult = (0..gadget.len).fold(1.expr(), |acc, _| acc * keccak_r.expr());
                    acc * mult + gadget.acc(keccak_r.expr())
                });
                require!(total_acc.expr() => acc_val);
                require!(
                    (
                        1.expr(),
                        total_acc.expr(),
                        evidence.total_len().expr(),
                        keccak_bytes.acc(evm_word.expr())
                    )
                    => @PiCellType::Lookup(Table::Keccak), (TO_FIX)
                );
                let hi_lo = keccak_bytes.hi_low_field();
                keccak_hi_lo
                    .iter()
                    .zip(hi_lo.iter())
                    .for_each(|(cell, epxr)| {
                        require!(cell.expr() => epxr);
                        cb.enable_equality(cell.column());
                    });
            });
            cb.build_constraints(Some(meta.query_selector(q_enable)))
        });
        cb.build_lookups(
            meta,
            &[cm.clone()],
            &[
                (PiCellType::Byte, PiCellType::Lookup(Table::Bytecode)),
                (
                    PiCellType::Lookup(Table::Keccak),
                    PiCellType::Lookup(Table::Keccak),
                ),
                (
                    PiCellType::Lookup(Table::Block),
                    PiCellType::Lookup(Table::Block),
                ),
            ],
            Some(q_enable),
        );
        let annotation_configs = cm.columns().to_vec();
<<<<<<< HEAD
=======
        // println!("#col {:?} + {:?}\n#constraints {:?}\n#lookup {:?}\n#permu {:?}\nrotation {:?}", 
        //     meta.num_advice_columns(), meta.num_fixed_columns(), meta.gates().len(), meta.lookups().len(), meta.permutation().get_columns().len(), cm.get_height());
>>>>>>> 48ba26e7
        Self {
            q_enable,
            keccak_instance,
            meta_hash,
            parent_hash,
            block_hash,
            signal_root,
            graffiti,
            prover,
            total_acc,
            keccak_bytes,
            keccak_hi_lo,
            block_table,
            keccak_table,
            byte_table,
            annotation_configs,
        }
    }
}

impl<F: Field> TaikoPiCircuitConfig<F> {
    pub(crate) fn assign(
        &self,
        layouter: &mut impl Layouter<F>,
        challenge: &Challenges<Value<F>>,
        evidence: &PublicData<F>,
    ) -> Result<(), Error> {
        let evm_word = challenge.evm_word();
        let keccak_r = challenge.keccak_input();
        let hi_lo_cells = layouter.assign_region(
        || "Pi",
        |mut region| {
                self.q_enable.enable(&mut region, 0)?;
                let mut region = CachedRegion::new(&mut region);
                region.annotate_columns(&self.annotation_configs);

                assign!(region, self.parent_hash.0, 0 => (evidence.block_context.number - 1).as_u64().scalar());
                assign!(region, self.parent_hash.2, 0 => evidence.assignment_acc(PARENT_HASH, evm_word));
                assign!(region, self.block_hash.0, 0 => (evidence.block_context.number).as_u64().scalar());
                assign!(region, self.block_hash.2, 0 => evidence.assignment_acc(BLOCK_HASH, evm_word));

                let mut idx = 0;
                [
                    &self.meta_hash,
                    &self.parent_hash.1,
                    &self.block_hash.1,
                    &self.signal_root,
                    &self.graffiti,
                    &self.prover,
                ].iter().for_each(|gadget| {
                    gadget.assign(&mut region, 0, &evidence.assignment(idx))
                        .expect(&format!("FieldGadget assignment failed at {:?}", idx));
                    idx += 1;
                });
                self.keccak_bytes.assign(&mut region, 0, &evidence.keccak_assignment())
                    .expect("Keccak bytes assignment failed");
                assign!(region, self.total_acc, 0 => evidence.total_acc(keccak_r))?;
                let hi_low_assignment = evidence.keccak_hi_low();
                let hi = assign!(region, self.keccak_hi_lo[0], 0 => hi_low_assignment[0])?;
                let lo = assign!(region, self.keccak_hi_lo[1], 0 => hi_low_assignment[1])?;

                Ok([hi, lo])
        })?;
        for (i, cell) in hi_lo_cells.iter().enumerate() {
            layouter.constrain_instance(cell.cell(), self.keccak_instance, i)?;
        }
        Ok(())
    }
}
/// Public Inputs Circuit
#[derive(Clone, Debug, Default)]
pub struct TaikoPiCircuit<F: Field> {
    /// PublicInputs data known by the verifier
    pub evidence: PublicData<F>,
}

impl<F: Field> TaikoPiCircuit<F> {
    /// Creates a new TaikoPiCircuit
    pub fn new(evidence: PublicData<F>) -> Self {
        Self { evidence }
    }
}

impl<F: Field> SubCircuit<F> for TaikoPiCircuit<F> {
    type Config = TaikoPiCircuitConfig<F>;

    fn unusable_rows() -> usize {
        // No column queried at more than 3 distinct rotations, so returns 6 as
        // minimum unusable rows.
        PublicData::<F>::default().total_len() + 3
    }

    fn min_num_rows_block(block: &witness::Block<F>) -> (usize, usize) {
        // TODO(Cecilia): what is the first field?
        (0, PublicData::new(block).total_len())
    }

    fn new_from_block(block: &witness::Block<F>) -> Self {
        TaikoPiCircuit::new(PublicData::new(block))
    }

    /// Compute the public inputs for this circuit.
    fn instance(&self) -> Vec<Vec<F>> {
        vec![self.evidence.keccak_hi_low().to_vec()]
    }

    /// Make the assignments to the PiCircuit
    fn synthesize_sub(
        &self,
        config: &Self::Config,
        challenges: &Challenges<Value<F>>,
        layouter: &mut impl Layouter<F>,
    ) -> Result<(), Error> {
        config.assign(layouter, challenges, &self.evidence)
    }
}

#[cfg(any(feature = "test", test))]
impl<F: Field> Circuit<F> for TaikoPiCircuit<F> {
    type Config = (TaikoPiCircuitConfig<F>, Challenges);
    type FloorPlanner = SimpleFloorPlanner;
    type Params = PublicData<F>;

    fn without_witnesses(&self) -> Self {
        Self::default()
    }

    fn params(&self) -> Self::Params {
        self.evidence.clone()
    }

    fn configure(meta: &mut ConstraintSystem<F>) -> Self::Config {
        Self::configure_with_params(meta, PublicData::default())
    }

    fn configure_with_params(meta: &mut ConstraintSystem<F>, params: Self::Params) -> Self::Config {
        let block_table = BlockTable::construct(meta);
        let keccak_table = KeccakTable::construct(meta);
        let byte_table = ByteTable::construct(meta);
        let challenges = Challenges::construct(meta);
        let challenge_exprs = challenges.exprs(meta);
        (
            TaikoPiCircuitConfig::new(
                meta,
                TaikoPiCircuitConfigArgs {
                    evidence: params,
                    block_table,
                    keccak_table,
                    byte_table,
                    challenges: challenge_exprs,
                },
            ),
            challenges,
        )
    }

    fn synthesize(
        &self,
        (config, challenges): Self::Config,
        mut layouter: impl Layouter<F>,
    ) -> Result<(), Error> {
        let challenges = challenges.values(&mut layouter);
        let evidance = self.params();
        let randomness = challenges.evm_word();
        // assign block table
        config
            .block_table
            .load(&mut layouter, &evidance.block_context, randomness)?;
        // assign keccak table
        config
            .keccak_table
            .dev_load(&mut layouter, vec![&evidance.encode_raw()], &challenges)?;
        config.byte_table.load(&mut layouter)?;

        self.synthesize_sub(&config, &challenges, &mut layouter)
    }
}

#[cfg(test)]
mod taiko_pi_circuit_test {

    use std::vec;

    use super::*;

    use eth_types::H256;
    use halo2_proofs::{
        dev::{MockProver, VerifyFailure},
        halo2curves::bn256::Fr,
        plonk::{create_proof, keygen_pk, keygen_vk, verify_proof},
    };
    use snark_verifier_sdk::halo2::gen_srs;
    use lazy_static::lazy_static;
    use pretty_assertions::assert_eq;

    lazy_static! {
        static ref LAST_HASH: H256 = H256::from_slice(
            &hex::decode("1dcc4de8dec75d7aab85b567b6ccd41ad312451b948a7413f0a142fd40d49347")
                .unwrap(),
        );
        static ref THIS_HASH: H256 = H256::from_slice(
            &hex::decode("1dcc4de8dec751111b85b567b6cc12fea12451b9480000000a142fd40d493111")
                .unwrap(),
        );
        static ref PROVER_ADDR: H160 =
            H160::from_slice(&hex::decode("8626f6940E2eb28930eFb4CeF49B2d1F2C9C1199").unwrap(),);
    }

    fn run<F: Field>(
        k: u32,
        evidence: PublicData<F>,
        pi: Option<Vec<Vec<F>>>,
    ) -> Result<(), Vec<VerifyFailure>> {
        let circuit = TaikoPiCircuit::new(evidence);
        let keccak_instance = pi.unwrap_or_else(|| circuit.instance());
        let prover = match MockProver::run(k, &circuit, keccak_instance) {
            Ok(prover) => prover,
            Err(e) => panic!("{:#?}", e),
        };
        prover.verify()
    }

    fn mock_public_data() -> PublicData<Fr> {
        let mut evidence = PublicData::default();
        evidence.set_field(PARENT_HASH, LAST_HASH.to_fixed_bytes().to_vec());
        evidence.set_field(BLOCK_HASH, THIS_HASH.to_fixed_bytes().to_vec());
        evidence.block_context.number = 300.into();
        evidence.block_context.block_hash = Some(THIS_HASH.to_word());
        // has to have at least one history block
        evidence.block_context.history_hashes = vec![LAST_HASH.to_word()];
        evidence
    }

    #[test]
    fn test_default_pi() {
        let evidence = mock_public_data();

        let k = 17;
        assert_eq!(run::<Fr>(k, evidence, None), Ok(()));
    }

    #[test]
    fn test_fail_hi_lo() {
        let evidence = mock_public_data();

        let k = 17;
        match run::<Fr>(k, evidence, Some(vec![vec![Fr::zero(), Fr::one()]])) {
            Ok(_) => unreachable!("this case must fail"),
            Err(errs) => {
                assert_eq!(errs.len(), 4);
                for err in errs {
                    match err {
                        VerifyFailure::Permutation { .. } => return,
                        _ => unreachable!("unexpected error"),
                    }
                }
            }
        }
    }

    #[test]
    fn test_fail_historical_hash() {
        let mut block = witness::Block::<Fr>::default();

        block.eth_block.parent_hash = *LAST_HASH;
        block.eth_block.hash = Some(*THIS_HASH);
        block.protocol_instance.block_hash = *THIS_HASH;
        block.protocol_instance.parent_hash = *LAST_HASH;

        // parent hash doesn't exist in table!
        block.context.history_hashes = vec![THIS_HASH.to_word(), THIS_HASH.to_word()];
        block.context.block_hash = Some(THIS_HASH.to_word());
        block.context.number = 300.into();

        let evidence = PublicData::new(&block);

        let k = 17;
        match run::<Fr>(k, evidence, None) {
            Ok(_) => unreachable!("this case must fail"),
            Err(errs) => {
                assert_eq!(errs.len(), 1);
                for err in errs {
                    match err {
                        VerifyFailure::Lookup { .. } => return,
                        _ => unreachable!("unexpected error"),
                    }
                }
            }
        }
    }

    #[test]
    fn test_simple_pi() {
        let mut evidence = mock_public_data();
        let block_number = 1337u64;
        evidence.block_context.number = block_number.into();
        evidence.block_context.history_hashes = vec![LAST_HASH.to_word()];
        evidence.set_field(PROVER, PROVER_ADDR.to_fixed_bytes().to_vec());

        let k = 17;
        assert_eq!(run::<Fr>(k, evidence, None), Ok(()));
    }

    #[test]
    fn test_verify() {
        let mut block = witness::Block::<Fr>::default();

        block.eth_block.parent_hash = *LAST_HASH;
        block.eth_block.hash = Some(*THIS_HASH);
        block.protocol_instance.block_hash = *THIS_HASH;
        block.protocol_instance.parent_hash = *LAST_HASH;
        block.context.history_hashes = vec![LAST_HASH.to_word()];
        block.context.block_hash = Some(THIS_HASH.to_word());
        block.context.number = 300.into();

        let evidence = PublicData::new(&block);

        let k = 17;

        assert_eq!(run::<Fr>(k, evidence, None), Ok(()));
    }
<<<<<<< HEAD
}
=======

    #[ignore = "takes too long"]
    #[test]
    fn test_from_integration() {
        let mut block1 = witness::Block::<Fr>::default();

        block1.eth_block.parent_hash = *LAST_HASH;
        block1.eth_block.hash = Some(*THIS_HASH);
        block1.protocol_instance.block_hash = *THIS_HASH;
        block1.protocol_instance.parent_hash = *LAST_HASH;
        block1.context.history_hashes = vec![LAST_HASH.to_word()];
        block1.context.block_hash = Some(THIS_HASH.to_word());
        block1.context.number = 300.into();
        let evidence1 = PublicData::new(&block1);
        let circuit1 = TaikoPiCircuit::new(evidence1);

        let mut block2 = witness::Block::<Fr>::default();
        block2.protocol_instance.prover = *PROVER_ADDR;
        let evidence2 = PublicData::new(&block2);
        let circuit2 = TaikoPiCircuit::new(evidence2);
        
        let k = 22;
        let params = gen_srs(k);
        let vk1 = keygen_vk(&params, &circuit1).expect("keygen_vk should not fail");
        let vk2 = keygen_vk(&params, &circuit2).expect("keygen_vk should not fail");
        let pk1 = keygen_pk(&params, vk1.clone(), &circuit1).unwrap();
        let pk2 = keygen_pk(&params, vk2.clone(), &circuit2).unwrap();
        println!("{:?}\n{:?}", vk1, vk2);
    }

}

>>>>>>> 48ba26e7
<|MERGE_RESOLUTION|>--- conflicted
+++ resolved
@@ -52,13 +52,8 @@
         self.field.iter().map(|f| f.expr()).collect()
     }
 
-<<<<<<< HEAD
-    fn acc(&self, r: Expression<F>) -> Expression<F> {
-        // 0.expr()
-=======
     fn rlc_acc(&self, r: Expression<F>) -> Expression<F> {
         //0.expr()
->>>>>>> 48ba26e7
         self.bytes_expr().rlc_rev(&r)
     }
 
@@ -219,13 +214,7 @@
     fn total_acc(&self, r: Value<F>) -> F {
         let mut rand = F::ZERO;
         r.map(|r| rand = r);
-<<<<<<< HEAD
-        self.encode_raw()
-            .iter()
-            .fold(F::ZERO, |acc: F, byte| acc * rand + F::from(*byte as u64))
-=======
         rlc::value(self.encode_raw().iter().rev(), rand)
->>>>>>> 48ba26e7
     }
 
     fn assignment(&self, idx: usize) -> Vec<F> {
@@ -244,17 +233,8 @@
     fn keccak_hi_low(&self) -> [F; 2] {
         let keccaked_pi = keccak256(self.encode_raw());
         [
-<<<<<<< HEAD
-            keccaked_pi.iter().take(16).fold(F::ZERO, |acc: F, byte| {
-                acc * F::from(BYTE_POW_BASE) + F::from(*byte as u64)
-            }),
-            keccaked_pi.iter().skip(16).fold(F::ZERO, |acc: F, byte| {
-                acc * F::from(BYTE_POW_BASE) + F::from(*byte as u64)
-            }),
-=======
             rlc::value(keccaked_pi[0..16].iter().rev(), BYTE_POW_BASE.scalar()),
             rlc::value(keccaked_pi[16..].iter().rev(), BYTE_POW_BASE.scalar()),
->>>>>>> 48ba26e7
         ]
     }
 
@@ -368,18 +348,6 @@
         let total_acc = cb.query_one(S2);
         let keccak_bytes = FieldGadget::config(&mut cb, DEFAULT_LEN);
         let keccak_hi_lo = [cb.query_one(S1), cb.query_one(S1)];
-<<<<<<< HEAD
-        meta.create_gate("PI acc constraints", |meta| {
-            circuit!([meta, cb], {
-                for (n, b, acc) in [parent_hash.clone(), block_hash.clone()] {
-                    require!(acc.expr() => b.acc(evm_word.expr()));
-                    require!(
-                        (
-                            BlockContextFieldTag::BlockHash.expr(),
-                            n.expr(),
-                            acc.expr()
-                        ) => @PiCellType::Lookup(Table::Block), (TO_FIX)
-=======
         meta.create_gate(
             "PI acc constraints", 
             |meta| {
@@ -414,37 +382,9 @@
                             keccak_bytes.rlc_acc(evm_word.expr())
                         )
                         => @PiCellType::Lookup(Table::Keccak), (TO_FIX)
->>>>>>> 48ba26e7
                     );
-                }
-                let acc_val = [
-                    meta_hash.clone(),
-                    parent_hash.1.clone(),
-                    block_hash.1.clone(),
-                    signal_root.clone(),
-                    graffiti.clone(),
-                    prover.clone(),
-                ]
-                .iter()
-                .fold(0.expr(), |acc, gadget| {
-                    let mult = (0..gadget.len).fold(1.expr(), |acc, _| acc * keccak_r.expr());
-                    acc * mult + gadget.acc(keccak_r.expr())
-                });
-                require!(total_acc.expr() => acc_val);
-                require!(
-                    (
-                        1.expr(),
-                        total_acc.expr(),
-                        evidence.total_len().expr(),
-                        keccak_bytes.acc(evm_word.expr())
-                    )
-                    => @PiCellType::Lookup(Table::Keccak), (TO_FIX)
-                );
-                let hi_lo = keccak_bytes.hi_low_field();
-                keccak_hi_lo
-                    .iter()
-                    .zip(hi_lo.iter())
-                    .for_each(|(cell, epxr)| {
+                    let hi_lo = keccak_bytes.hi_low_field();
+                    keccak_hi_lo.iter().zip(hi_lo.iter()).for_each(|(cell, epxr)| {
                         require!(cell.expr() => epxr);
                         cb.enable_equality(cell.column());
                     });
@@ -468,11 +408,8 @@
             Some(q_enable),
         );
         let annotation_configs = cm.columns().to_vec();
-<<<<<<< HEAD
-=======
         // println!("#col {:?} + {:?}\n#constraints {:?}\n#lookup {:?}\n#permu {:?}\nrotation {:?}", 
         //     meta.num_advice_columns(), meta.num_fixed_columns(), meta.gates().len(), meta.lookups().len(), meta.permutation().get_columns().len(), cm.get_height());
->>>>>>> 48ba26e7
         Self {
             q_enable,
             keccak_instance,
@@ -794,9 +731,6 @@
 
         assert_eq!(run::<Fr>(k, evidence, None), Ok(()));
     }
-<<<<<<< HEAD
-}
-=======
 
     #[ignore = "takes too long"]
     #[test]
@@ -827,6 +761,4 @@
         println!("{:?}\n{:?}", vk1, vk2);
     }
 
-}
-
->>>>>>> 48ba26e7
+}