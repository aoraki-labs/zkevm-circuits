//! The super circuit for taiko

/// for test purpose
#[cfg(any(feature = "test", test))]
pub mod test;

#[cfg(feature = "for-a7")]
use crate::anchor_tx_circuit::{AnchorTxCircuit, AnchorTxCircuitConfig, AnchorTxCircuitConfigArgs};
#[cfg(feature = "for-a7")]
use crate::bytecode_circuit::circuit::{
    BytecodeCircuit, BytecodeCircuitConfig, BytecodeCircuitConfigArgs,
};
#[cfg(feature = "for-a7")]
use crate::copy_circuit::{CopyCircuit, CopyCircuitConfig, CopyCircuitConfigArgs};
#[cfg(feature = "for-a7")]
use crate::evm_circuit::{EvmCircuit, EvmCircuitConfig, EvmCircuitConfigArgs};
#[cfg(feature = "for-a7")]
use crate::exp_circuit::{ExpCircuit, ExpCircuitConfig};
#[cfg(feature = "for-a7")]
use crate::keccak_circuit::{KeccakCircuit, KeccakCircuitConfig, KeccakCircuitConfigArgs};
#[cfg(feature = "for-a7")]
use crate::state_circuit::{StateCircuit, StateCircuitConfig, StateCircuitConfigArgs};
#[cfg(feature = "for-a7")]
use crate::table::{ByteTable, BytecodeTable, CopyTable, ExpTable};
#[cfg(feature = "for-a7")]
use crate::{table::MptTable, witness::MptUpdates};

use crate::{
<<<<<<< HEAD
    anchor_tx_circuit::{AnchorTxCircuit, AnchorTxCircuitConfig, AnchorTxCircuitConfigArgs},
    evm_circuit::{EvmCircuit, EvmCircuitConfig, EvmCircuitConfigArgs},
    table::{
        BlockTable, ByteTable, BytecodeTable, CopyTable, ExpTable, KeccakTable, PiTable, RwTable,
        TxTable,
    },
    taiko_pi_circuit::{PublicData, TaikoPiCircuit, TaikoPiCircuitConfig, TaikoPiConfigArgs},
=======
    table::{BlockTable, ByteTable, KeccakTable},
    taiko_pi_circuit::{
        PublicData, TaikoPiCircuit, TaikoPiCircuitConfig, TaikoPiCircuitConfigArgs,
    },
>>>>>>> 9caec72c
    util::{log2_ceil, Challenges, SubCircuit, SubCircuitConfig},
    witness::{block_convert, Block},
};
use bus_mapping::{
    circuit_input_builder::{CircuitInputBuilder, CircuitsParams, ProtocolInstance},
    mock::BlockData,
};
use eth_types::{geth_types::GethData, Field};
use halo2_proofs::{
    circuit::{Layouter, SimpleFloorPlanner, Value},
    plonk::{Circuit, ConstraintSystem, Error, Expression},
};

use itertools::Itertools;
use snark_verifier_sdk::CircuitExt;

/// Configuration of the Super Circuit
#[derive(Clone)]
pub struct SuperCircuitConfig<F: Field> {
    #[cfg(feature = "for-a7")]
    tx_table: TxTable,
    #[cfg(feature = "for-a7")]
    rw_table: RwTable,
    #[cfg(feature = "for-a7")]
    mpt_table: MptTable,
    #[cfg(feature = "for-a7")]
    bytecode_table: BytecodeTable,
    #[cfg(feature = "for-a7")]
    pi_table: PiTable,
    keccak_table: KeccakTable,
    block_table: BlockTable,
    byte_table: ByteTable,
    #[cfg(feature = "for-a7")]
    copy_table: CopyTable,
    #[cfg(feature = "for-a7")]
    exp_table: ExpTable,
    pi_circuit: TaikoPiCircuitConfig<F>,
    #[cfg(feature = "for-a7")]
    anchor_tx_circuit: AnchorTxCircuitConfig<F>,
    #[cfg(feature = "for-a7")]
    evm_circuit: EvmCircuitConfig<F>,
    #[cfg(feature = "for-a7")]
    keccak_circuit: KeccakCircuitConfig<F>,
    #[cfg(feature = "for-a7")]
    bytecode_circuit: BytecodeCircuitConfig<F>,
    #[cfg(feature = "for-a7")]
    state_circuit: StateCircuitConfig<F>,
    #[cfg(feature = "for-a7")]
    exp_circuit: ExpCircuitConfig<F>,
    #[cfg(feature = "for-a7")]
    copy_circuit: CopyCircuitConfig<F>,
}

/// Circuit configuration arguments
pub struct SuperCircuitConfigArgs<F: Field> {
    /// Challenges expressions
    pub challenges: Challenges<Expression<F>>,
}

impl<F: Field> SubCircuitConfig<F> for SuperCircuitConfig<F> {
    type ConfigArgs = SuperCircuitConfigArgs<F>;

    /// Configure SuperCircuitConfig
    fn new(
        meta: &mut ConstraintSystem<F>,
        Self::ConfigArgs { challenges }: Self::ConfigArgs,
    ) -> Self {
        #[cfg(feature = "for-a7")]
        let tx_table = TxTable::construct(meta);
        #[cfg(feature = "for-a7")]
        let rw_table = RwTable::construct(meta);
        #[cfg(feature = "for-a7")]
        let mpt_table = MptTable::construct(meta);
        #[cfg(feature = "for-a7")]
        let bytecode_table = BytecodeTable::construct(meta);
        #[cfg(feature = "for-a7")]
        let pi_table = PiTable::construct(meta);
        let block_table = BlockTable::construct(meta);
        let keccak_table = KeccakTable::construct(meta);
        let byte_table = ByteTable::construct(meta);
        #[cfg(feature = "for-a7")]
        let q_copy_table = meta.fixed_column();
        #[cfg(feature = "for-a7")]
        let copy_table = CopyTable::construct(meta, q_copy_table);
        #[cfg(feature = "for-a7")]
        let exp_table = ExpTable::construct(meta);

        let pi_circuit = TaikoPiCircuitConfig::new(
            meta,
            TaikoPiConfigArgs {
                public_data: PublicData::default(),
                block_table: block_table.clone(),
                keccak_table: keccak_table.clone(),
                byte_table: byte_table.clone(),
                challenges,
            },
        );

        #[cfg(feature = "for-a7")]
        let anchor_tx_circuit = AnchorTxCircuitConfig::new(
            meta,
            AnchorTxCircuitConfigArgs {
                tx_table: tx_table.clone(),
                pi_table: pi_table.clone(),
                byte_table: byte_table.clone(),
                challenges: challenges.clone(),
            },
        );

        #[cfg(feature = "for-a7")]
        let evm_circuit = EvmCircuitConfig::new(
            meta,
            EvmCircuitConfigArgs {
                challenges,
                tx_table: tx_table.clone(),
                rw_table,
                bytecode_table: bytecode_table.clone(),
                block_table: block_table.clone(),
                copy_table,
                keccak_table: keccak_table.clone(),
                exp_table,
                is_taiko: true,
            },
        );

        #[cfg(feature = "for-a7")]
        let (keccak_circuit, bytecode_circuit, state_circuit, exp_circuit, copy_circuit) = {
            let keccak_circuit = KeccakCircuitConfig::new(
                meta,
                KeccakCircuitConfigArgs {
                    keccak_table: keccak_table.clone(),
                    challenges: challenges.clone(),
                },
            );

            let bytecode_circuit = BytecodeCircuitConfig::new(
                meta,
                BytecodeCircuitConfigArgs {
                    bytecode_table: bytecode_table.clone(),
                    challenges: challenges.clone(),
                    keccak_table: keccak_table.clone(),
                },
            );

            let state_circuit = StateCircuitConfig::new(
                meta,
                StateCircuitConfigArgs {
                    rw_table,
                    mpt_table,
                    challenges: challenges.clone(),
                },
            );

            let exp_circuit = ExpCircuitConfig::new(meta, exp_table);

            let copy_circuit = CopyCircuitConfig::new(
                meta,
                CopyCircuitConfigArgs {
                    tx_table: tx_table.clone(),
                    rw_table,
                    bytecode_table: bytecode_table.clone(),
                    copy_table,
                    challenges,
                    q_enable: q_copy_table,
                },
            );
            (
                keccak_circuit,
                bytecode_circuit,
                state_circuit,
                exp_circuit,
                copy_circuit,
            )
        };

        Self {
            #[cfg(feature = "for-a7")]
            tx_table,
            #[cfg(feature = "for-a7")]
            rw_table,
            #[cfg(feature = "for-a7")]
            mpt_table,
            #[cfg(feature = "for-a7")]
            bytecode_table,
            #[cfg(feature = "for-a7")]
            copy_table,
            #[cfg(feature = "for-a7")]
            exp_table,
            #[cfg(feature = "for-a7")]
            pi_table,
            pi_circuit,
            block_table,
            keccak_table,
            byte_table,
            #[cfg(feature = "for-a7")]
            anchor_tx_circuit,
            #[cfg(feature = "for-a7")]
            evm_circuit,
            #[cfg(feature = "for-a7")]
            keccak_circuit,
            #[cfg(feature = "for-a7")]
            bytecode_circuit,
            #[cfg(feature = "for-a7")]
            state_circuit,
            #[cfg(feature = "for-a7")]
            exp_circuit,
            #[cfg(feature = "for-a7")]
            copy_circuit,
        }
    }
}

/// The Super Circuit contains all the zkEVM circuits
#[derive(Clone, Default, Debug)]
pub struct SuperCircuit<F: Field> {
    /// Public Input Circuit
    pub pi_circuit: TaikoPiCircuit<F>,

    /// Anchor Transaction Circuit
    #[cfg(feature = "for-a7")]
    pub anchor_tx_circuit: AnchorTxCircuit<F>,
    /// EVM Circuit
    #[cfg(feature = "for-a7")]
    pub evm_circuit: EvmCircuit<F>,
    // planed circuits for a6
    #[cfg(feature = "for-a7")]
    pub(crate) keccak_circuit: KeccakCircuit<F>,
    #[cfg(feature = "for-a7")]
    pub(crate) bytecode_circuit: BytecodeCircuit<F>,
    #[cfg(feature = "for-a7")]
    pub(crate) state_circuit: StateCircuit<F>,
    #[cfg(feature = "for-a7")]
    pub(crate) copy_circuit: CopyCircuit<F>,
    #[cfg(feature = "for-a7")]
    pub(crate) exp_circuit: ExpCircuit<F>,

    /// Block witness
    pub block: Block<F>,
}

impl<F: Field> CircuitExt<F> for SuperCircuit<F> {
    fn num_instance(&self) -> Vec<usize> {
        self.instance().iter().map(|v| v.len()).collect_vec()
    }

    fn instances(&self) -> Vec<Vec<F>> {
        self.instance()
    }
}

// Eventhough the SuperCircuit is not a subcircuit we implement the SubCircuit
// trait for it in order to get the `new_from_block` and `instance` methods that
// allow us to generalize integration tests.
impl<F: Field> SubCircuit<F> for SuperCircuit<F> {
    type Config = SuperCircuitConfig<F>;

    fn unusable_rows() -> usize {
        TaikoPiCircuit::<F>::unusable_rows()
    }

    fn new_from_block(block: &Block<F>) -> Self {
        let pi_circuit = TaikoPiCircuit::new_from_block(block);
        #[cfg(feature = "for-a7")]
        let (
            anchor_tx_circuit,
            evm_circuit,
            keccak_circuit,
            bytecode_circuit,
            state_circuit,
            copy_circuit,
            exp_circuit,
        ) = {
            let anchor_tx_circuit = AnchorTxCircuit::new_from_block(block);
            let evm_circuit = EvmCircuit::new_from_block(block);
            let keccak_circuit = KeccakCircuit::new_from_block(block);
            let bytecode_circuit = BytecodeCircuit::new_from_block(block);
            let state_circuit = StateCircuit::new_from_block(block);
            let copy_circuit = CopyCircuit::new_from_block(block);
            let exp_circuit = ExpCircuit::new_from_block(block);
            (
                keccak_circuit,
                bytecode_circuit,
                state_circuit,
                copy_circuit,
                exp_circuit,
            )
        };

        SuperCircuit::<_> {
            pi_circuit,
            #[cfg(feature = "for-a7")]
            anchor_tx_circuit,
            #[cfg(feature = "for-a7")]
            evm_circuit,
            #[cfg(feature = "for-a7")]
            keccak_circuit,
            #[cfg(feature = "for-a7")]
            bytecode_circuit,
            #[cfg(feature = "for-a7")]
            state_circuit,
            #[cfg(feature = "for-a7")]
            copy_circuit,
            #[cfg(feature = "for-a7")]
            exp_circuit,
            block: block.clone(),
        }
    }

    /// Returns suitable inputs for the SuperCircuit.
    fn instance(&self) -> Vec<Vec<F>> {
        let mut instance = Vec::new();
        instance.extend_from_slice(&self.pi_circuit.instance());
        instance
    }

    /// Return the minimum number of rows required to prove the block
    fn min_num_rows_block(block: &Block<F>) -> (usize, usize) {
        [
            TaikoPiCircuit::min_num_rows_block(block),
            #[cfg(feature = "for-a7")]
            AnchorTxCircuit::min_num_rows_block(block),
            #[cfg(feature = "for-a7")]
            EvmCircuit::min_num_rows_block(block),
            #[cfg(feature = "for-a7")]
            KeccakCircuit::min_num_rows_block(block),
            #[cfg(feature = "for-a7")]
            BytecodeCircuit::min_num_rows_block(block),
            #[cfg(feature = "for-a7")]
            StateCircuit::min_num_rows_block(block),
            #[cfg(feature = "for-a7")]
            CopyCircuit::min_num_rows_block(block),
            #[cfg(feature = "for-a7")]
            ExpCircuit::min_num_rows_block(block),
        ]
        .iter()
        .fold((0, 0), |(x1, y1), (x2, y2)| {
            (std::cmp::max(x1, *x2), std::cmp::max(y1, *y2))
        })
    }

    /// Make the assignments to the SuperCircuit
    fn synthesize_sub(
        &self,
        config: &Self::Config,
        challenges: &Challenges<Value<F>>,
        layouter: &mut impl Layouter<F>,
    ) -> Result<(), Error> {
        self.pi_circuit
            .synthesize_sub(&config.pi_circuit, challenges, layouter)?;
        #[cfg(feature = "for-a7")]
        {
            self.anchor_tx_circuit.synthesize_sub(
                &config.anchor_tx_circuit,
                challenges,
                layouter,
            )?;
            self.evm_circuit
                .synthesize_sub(&config.evm_circuit, challenges, layouter)?;
            self.keccak_circuit
                .synthesize_sub(&config.keccak_circuit, challenges, layouter)?;
            self.bytecode_circuit
                .synthesize_sub(&config.bytecode_circuit, challenges, layouter)?;
            self.state_circuit
                .synthesize_sub(&config.state_circuit, challenges, layouter)?;
            self.copy_circuit
                .synthesize_sub(&config.copy_circuit, challenges, layouter)?;
            self.exp_circuit
                .synthesize_sub(&config.exp_circuit, challenges, layouter)?;
        }

        Ok(())
    }
}

impl<F: Field> Circuit<F> for SuperCircuit<F> {
    type Config = (SuperCircuitConfig<F>, Challenges);
    type FloorPlanner = SimpleFloorPlanner;
    type Params = ();

    fn without_witnesses(&self) -> Self {
        Self::default()
    }

    fn configure_with_params(
        meta: &mut ConstraintSystem<F>,
        _params: Self::Params,
    ) -> Self::Config {
        Self::configure(meta)
    }

    fn configure(meta: &mut ConstraintSystem<F>) -> Self::Config {
        let challenges = Challenges::construct(meta);
        let challenge_exprs = challenges.exprs(meta);
        (
            SuperCircuitConfig::new(
                meta,
                SuperCircuitConfigArgs {
                    challenges: challenge_exprs,
                },
            ),
            challenges,
        )
    }

    fn synthesize(
        &self,
        (config, challenges): Self::Config,
        mut layouter: impl Layouter<F>,
    ) -> Result<(), Error> {
        let challenges = challenges.values(&mut layouter);
        let randomness = challenges.evm_word();
        config
            .block_table
            .load(&mut layouter, &self.block.context, randomness)?;
        config.keccak_table.dev_load(
            &mut layouter,
            self.block
                .sha3_inputs
                .iter()
                .chain(std::iter::once(
                    &self.pi_circuit.public_data.protocol_instance.abi_encode(),
                ))
                .chain(
                    &self
                        .block
                        .bytecodes
                        .clone()
                        .into_iter()
                        .map(|b| b.1.bytes)
                        .collect_vec(),
                ),
            &challenges,
        )?;
        config.byte_table.load(&mut layouter)?;
        #[cfg(feature = "for-a7")]
        {
            config.pi_table.load(
                &mut layouter,
                self.block.protocol_instance.as_ref().unwrap(),
                &challenges,
            )?;
            config.tx_table.load(
                &mut layouter,
                &self.block.txs,
                self.block.circuits_params.max_txs,
                self.block.circuits_params.max_calldata,
                &challenges,
            )?;
            self.block.rws.check_rw_counter_sanity();
            config.rw_table.load(
                &mut layouter,
                &self.block.rws.table_assignments(),
                self.block.circuits_params.max_rws,
                challenges.evm_word(),
            )?;
            config.bytecode_table.load(
                &mut layouter,
                self.block.bytecodes.values(),
                &challenges,
            )?;
            config.exp_table.load(&mut layouter, &self.block)?;
            config
                .copy_table
                .load(&mut layouter, &self.block, &challenges)?;
            config.mpt_table.load(
                &mut layouter,
                &MptUpdates::mock_from(&self.state_circuit.rows),
                randomness,
            )?;
        }

        self.synthesize_sub(&config, &challenges, &mut layouter)
    }
}

impl<F: Field> SuperCircuit<F> {
    /// From the witness data, generate a SuperCircuit instance with all of the
    /// sub-circuits filled with their corresponding witnesses.
    ///
    /// Also, return with it the minimum required SRS degree for the
    /// circuit and the Public Inputs needed.
    #[allow(clippy::type_complexity)]
    pub fn build(
        geth_data: GethData,
        circuits_params: CircuitsParams,
        mut protocol_instance: ProtocolInstance,
    ) -> Result<(u32, Self, Vec<Vec<F>>, CircuitInputBuilder), bus_mapping::Error> {
        let block_data =
            BlockData::new_from_geth_data_with_params(geth_data.clone(), circuits_params);
        let mut builder = block_data.new_circuit_input_builder();
        protocol_instance.transition.blockHash =
            geth_data.eth_block.hash.unwrap().as_fixed_bytes().into();
        protocol_instance.transition.parentHash =
            geth_data.eth_block.parent_hash.as_fixed_bytes().into();
        builder.block.protocol_instance = Some(protocol_instance);
        builder
            .handle_block(&geth_data.eth_block, &geth_data.geth_traces)
            .expect("could not handle block tx");

        let ret = Self::build_from_circuit_input_builder(&builder)?;
        Ok((ret.0, ret.1, ret.2, builder))
    }

    /// From CircuitInputBuilder, generate a SuperCircuit instance with all of
    /// the sub-circuits filled with their corresponding witnesses.
    ///
    /// Also, return with it the minimum required SRS degree for the circuit and
    /// the Public Inputs needed.
    pub fn build_from_circuit_input_builder(
        builder: &CircuitInputBuilder,
    ) -> Result<(u32, Self, Vec<Vec<F>>), bus_mapping::Error> {
        let block = block_convert(&builder.block, &builder.code_db).unwrap();
        let (_, rows_needed) = Self::min_num_rows_block(&block);
        let k = log2_ceil(Self::unusable_rows() + rows_needed);
        log::debug!("super circuit uses k = {}", k);

        let circuit = SuperCircuit::new_from_block(&block);

        let instance = circuit.instance();
        Ok((k, circuit, instance))
    }
}<|MERGE_RESOLUTION|>--- conflicted
+++ resolved
@@ -26,7 +26,6 @@
 use crate::{table::MptTable, witness::MptUpdates};
 
 use crate::{
-<<<<<<< HEAD
     anchor_tx_circuit::{AnchorTxCircuit, AnchorTxCircuitConfig, AnchorTxCircuitConfigArgs},
     evm_circuit::{EvmCircuit, EvmCircuitConfig, EvmCircuitConfigArgs},
     table::{
@@ -34,12 +33,6 @@
         TxTable,
     },
     taiko_pi_circuit::{PublicData, TaikoPiCircuit, TaikoPiCircuitConfig, TaikoPiConfigArgs},
-=======
-    table::{BlockTable, ByteTable, KeccakTable},
-    taiko_pi_circuit::{
-        PublicData, TaikoPiCircuit, TaikoPiCircuitConfig, TaikoPiCircuitConfigArgs,
-    },
->>>>>>> 9caec72c
     util::{log2_ceil, Challenges, SubCircuit, SubCircuitConfig},
     witness::{block_convert, Block},
 };
