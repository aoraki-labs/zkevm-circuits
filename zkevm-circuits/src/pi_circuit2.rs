//! Use the hash value as public input.

use crate::{
    evm_circuit::util::constraint_builder::{BaseConstraintBuilder, ConstrainBuilderCommon},
<<<<<<< HEAD
    table::{BlockContextFieldTag, BlockTable, KeccakTable, LookupTable},
=======
    table::{byte_table::ByteTable, BlockTable, KeccakTable, LookupTable},
>>>>>>> c85976c1
    util::{random_linear_combine_word as rlc, Challenges, SubCircuit, SubCircuitConfig},
    witness::{self, BlockContext},
};
use eth_types::{Address, Field, ToBigEndian, ToWord, Word, H256};
use ethers_core::utils::keccak256;
use gadgets::util::{or, select, Expr};
use halo2_proofs::{
    circuit::{AssignedCell, Layouter, Region, SimpleFloorPlanner, Value},
    plonk::{
        Advice, Circuit, Column, ConstraintSystem, Error, Expression, Fixed, Instance, SecondPhase,
        Selector,
    },
    poly::Rotation,
};
use std::marker::PhantomData;

<<<<<<< HEAD
const MAX_DEGREE: usize = 10;
=======
const MAX_DEGREE: usize = 9;
const MIN_DEGREE: usize = 8;
>>>>>>> c85976c1
const RPI_CELL_IDX: usize = 0;
const RPI_RLC_ACC_CELL_IDX: usize = 1;
const BYTE_POW_BASE: u64 = 1 << 8;
const RPI_BYTES_LEN: usize = 32 * 10;
// 10 fields * 32B + lo(16B) + hi(16B) + keccak(32B)
const USED_ROWS: usize = RPI_BYTES_LEN + 64;

/// PublicData contains all the values that the PiCircuit receives as input
#[derive(Debug, Clone, Default)]
pub struct PublicData {
    /// l1 signal service address
    pub l1_signal_service: Word,
    /// l2 signal service address
    pub l2_signal_service: Word,
    /// l2 contract address
    pub l2_contract: Word,
    /// meta hash
    pub meta_hash: Word,
    /// block hash value
    pub block_hash: Word,
    /// the parent block hash
    pub parent_hash: Word,
    /// signal root
    pub signal_root: Word,
    /// extra message
    pub graffiti: Word,
    /// union field
    pub field9: Word, // prover[96:256]+parentGasUsed[64:96]+gasUsed[32:64]
    /// union field
    pub field10: Word, /* blockMaxGasLimit[192:256]+maxTransactionsPerBlock[128:
                        * 192]+maxBytesPerTxList[64:128] */

    // privates
    // Prover address
    prover: Address,
    // parent block gas used
    parent_gas_used: u32,
    // block gas used
    gas_used: u32,
    // blockMaxGasLimit
    block_max_gas_limit: u64,
    // maxTransactionsPerBlock: u64,
    max_transactions_per_block: u64,
    // maxBytesPerTxList: u64,
    max_bytes_per_tx_list: u64,

    block_context: BlockContext,
    chain_id: Word,
}

impl PublicData {
    fn assignments(&self) -> [(&'static str, Option<Word>, [u8; 32]); 10] {
        [
            (
                "l1_signal_service",
                None,
                self.l1_signal_service.to_be_bytes(),
            ),
            (
                "l2_signal_service",
                None,
                self.l2_signal_service.to_be_bytes(),
            ),
            ("l2_contract", None, self.l2_contract.to_be_bytes()),
            ("meta_hash", None, self.meta_hash.to_be_bytes()),
            (
                "parent_hash",
                Some(self.block_context.number - 1),
                self.parent_hash.to_be_bytes(),
            ),
            (
                "block_hash",
                Some(self.block_context.number),
                self.block_hash.to_be_bytes(),
            ),
            ("signal_root", None, self.signal_root.to_be_bytes()),
            ("graffiti", None, self.graffiti.to_be_bytes()),
            (
                "prover+parentGasUsed+gasUsed",
                None,
                self.field9.to_be_bytes(),
            ),
            (
                "blockMaxGasLimit+maxTransactionsPerBlock+maxBytesPerTxList",
                None,
                self.field10.to_be_bytes(),
            ),
        ]
    }

    /// get rpi bytes
    pub fn rpi_bytes(&self) -> Vec<u8> {
        self.assignments().iter().flat_map(|v| v.2).collect()
    }

    fn default<F: Default>() -> Self {
        Self::new::<F>(&witness::Block::default())
    }

    /// create PublicData from block and taiko
<<<<<<< HEAD
    pub fn new<F>(block: &witness::Block<F>) -> Self {
        // left shift x by n bits
        fn left_shift<T: ToWord>(x: T, n: u32) -> Word {
            assert!(n < 256);
            if n < 128 {
                return x.to_word() * Word::from(2u128.pow(n));
            }
            let mut bits = [0; 32];
            bits[..16].copy_from_slice(2u128.pow(n - 128).to_be_bytes().as_ref());
            bits[16..].copy_from_slice(0u128.to_be_bytes().as_ref());
            x.to_word() * Word::from(&bits[..])
        }

        let taiko = &block.protocol_instance;

=======
    pub fn new<F>(block: &witness::Block<F>, taiko: &witness::Taiko) -> Self {
        use witness::left_shift;
>>>>>>> c85976c1
        let field9 = left_shift(taiko.prover, 96)
            + left_shift(taiko.parent_gas_used as u64, 64)
            + left_shift(taiko.gas_used as u64, 32);

        let field10 = left_shift(taiko.block_max_gas_limit, 192)
            + left_shift(taiko.max_transactions_per_block, 128)
            + left_shift(taiko.max_bytes_per_tx_list, 64);
        PublicData {
            l1_signal_service: taiko.l1_signal_service.to_word(),
            l2_signal_service: taiko.l2_signal_service.to_word(),
            l2_contract: taiko.l2_contract.to_word(),
            meta_hash: taiko.meta_hash.hash().to_word(),
            block_hash: taiko.block_hash.to_word(),
            parent_hash: taiko.parent_hash.to_word(),
            signal_root: taiko.signal_root.to_word(),
            graffiti: taiko.graffiti.to_word(),
            prover: taiko.prover,
            parent_gas_used: taiko.parent_gas_used,
            gas_used: taiko.gas_used,
            block_max_gas_limit: taiko.block_max_gas_limit,
            max_transactions_per_block: taiko.max_transactions_per_block,
            max_bytes_per_tx_list: taiko.max_bytes_per_tx_list,
            field9,
            field10,
            block_context: block.context.clone(),
            chain_id: block.context.chain_id,
        }
    }

    fn get_pi(&self) -> H256 {
        let rpi_bytes = self.rpi_bytes();
        let rpi_keccak = keccak256(rpi_bytes);
        H256(rpi_keccak)
    }
}

/// Config for PiCircuit
#[derive(Clone, Debug)]
pub struct PiCircuitConfig<F: Field> {
    rpi_field_bytes: Column<Advice>,
    rpi_field_bytes_acc: Column<Advice>,
    rpi_rlc_acc: Column<Advice>,
    q_field_start: Selector,
    q_field_step: Selector,
    q_field_end: Selector,
    is_field_rlc: Column<Fixed>,

<<<<<<< HEAD
    is_byte: Column<Fixed>,
=======
    q_start: Selector,
    q_not_end: Selector,

    byte_table: ByteTable,
>>>>>>> c85976c1

    pi: Column<Instance>, // keccak_hi, keccak_lo

    q_keccak: Selector,
    keccak_table: KeccakTable,

    // External tables
    q_block_table: Selector,
    block_index: Column<Advice>,
    block_table: BlockTable,

    _marker: PhantomData<F>,
}

/// Circuit configuration arguments
pub struct PiCircuitConfigArgs<F: Field> {
    /// BlockTable
    pub block_table: BlockTable,
    /// KeccakTable
    pub keccak_table: KeccakTable,
    /// ByteTable
    pub byte_table: ByteTable,
    /// Challenges
    pub challenges: Challenges<Expression<F>>,
}

impl<F: Field> SubCircuitConfig<F> for PiCircuitConfig<F> {
    type ConfigArgs = PiCircuitConfigArgs<F>;

    /// Return a new PiCircuitConfig
    fn new(
        meta: &mut ConstraintSystem<F>,
        Self::ConfigArgs {
            block_table,
            keccak_table,
            byte_table,
            challenges,
        }: Self::ConfigArgs,
    ) -> Self {
        let rpi_field_bytes = meta.advice_column();
        let rpi_field_bytes_acc = meta.advice_column_in(SecondPhase);
        let rpi_rlc_acc = meta.advice_column_in(SecondPhase);
        let q_field_start = meta.complex_selector();
        let q_field_step = meta.complex_selector();
        let q_field_end = meta.complex_selector();
<<<<<<< HEAD
        let is_byte = meta.fixed_column();
=======
        let q_start = meta.complex_selector();
        let q_not_end = meta.complex_selector();
>>>>>>> c85976c1
        let is_field_rlc = meta.fixed_column();

        let pi = meta.instance_column();

        let q_keccak = meta.complex_selector();
        let q_block_table = meta.complex_selector();
        let block_index = meta.advice_column();

        meta.enable_equality(rpi_field_bytes);
        meta.enable_equality(rpi_field_bytes_acc);
        meta.enable_equality(rpi_rlc_acc);
        meta.enable_equality(block_table.value);
        meta.enable_equality(pi);

        // field bytes
        meta.create_gate(
            "rpi_field_bytes_acc[i+1] = rpi_field_bytes_acc[i] * t + rpi_bytes[i+1]",
            |meta| {
                let mut cb = BaseConstraintBuilder::new(MAX_DEGREE);

                let q_field_step = meta.query_selector(q_field_step);
                let rpi_field_bytes_acc_next =
                    meta.query_advice(rpi_field_bytes_acc, Rotation::next());
                let rpi_field_bytes_acc = meta.query_advice(rpi_field_bytes_acc, Rotation::cur());
                let rpi_field_bytes_next = meta.query_advice(rpi_field_bytes, Rotation::next());
                let is_field_rlc = meta.query_fixed(is_field_rlc, Rotation::next());
                let randomness = challenges.evm_word();
                let t = select::expr(is_field_rlc, randomness, BYTE_POW_BASE.expr());
                cb.require_equal(
                    "rpi_field_bytes_acc[i+1] = rpi_field_bytes_acc[i] * t + rpi_bytes[i+1]",
                    rpi_field_bytes_acc_next,
                    rpi_field_bytes_acc * t + rpi_field_bytes_next,
                );
                cb.gate(q_field_step)
            },
        );
        meta.create_gate("rpi_field_bytes_acc[0] = rpi_field_bytes[0]", |meta| {
            let mut cb = BaseConstraintBuilder::new(MAX_DEGREE);

            let q_field_start = meta.query_selector(q_field_start);
            let rpi_field_bytes_acc = meta.query_advice(rpi_field_bytes_acc, Rotation::cur());
            let rpi_field_bytes = meta.query_advice(rpi_field_bytes, Rotation::cur());

            cb.require_equal(
                "rpi_field_bytes_acc[0] = rpi_field_bytes[0]",
                rpi_field_bytes_acc,
                rpi_field_bytes,
            );
            cb.gate(q_field_start)
        });

        // keccak in rpi
        meta.lookup_any("keccak(rpi)", |meta| {
            let q_keccak = meta.query_selector(q_keccak);
            let rpi_rlc = meta.query_advice(rpi_field_bytes_acc, Rotation::cur());
            let output = meta.query_advice(rpi_rlc_acc, Rotation::cur());
            [1.expr(), rpi_rlc, RPI_BYTES_LEN.expr(), output]
                .into_iter()
                .zip(keccak_table.table_exprs(meta).into_iter())
                .map(|(arg, table)| (q_keccak.expr() * arg, table))
                .collect::<Vec<_>>()
        });

        // in block table
        meta.lookup_any("in block table", |meta| {
            let q_block_table = meta.query_selector(q_block_table);
            let block_index = meta.query_advice(block_index, Rotation::cur());
            let block_hash = meta.query_advice(rpi_field_bytes_acc, Rotation::cur());
            [
                BlockContextFieldTag::BlockHash.expr(),
                block_index,
                block_hash,
            ]
            .into_iter()
            .zip(block_table.table_exprs(meta).into_iter())
            .map(|(arg, table)| (q_block_table.expr() * arg, table))
            .collect::<Vec<_>>()
        });
        // is byte
        meta.lookup_any("is_byte", |meta| {
            let q_field_step = meta.query_selector(q_field_start);
            let q_field_end = meta.query_selector(q_field_end);
            let is_field = or::expr([q_field_step, q_field_end]);
            let rpi_field_bytes = meta.query_advice(rpi_field_bytes, Rotation::cur());
            [rpi_field_bytes]
                .into_iter()
                .zip(byte_table.table_exprs(meta).into_iter())
                .map(|(arg, table)| (is_field.expr() * arg, table))
                .collect::<Vec<_>>()
        });

        Self {
            rpi_field_bytes,
            rpi_field_bytes_acc,
            rpi_rlc_acc,
            q_field_start,
            q_field_step,
            q_field_end,

<<<<<<< HEAD
            is_byte,
=======
            q_start,
            q_not_end,
            byte_table,
>>>>>>> c85976c1
            is_field_rlc,

            pi, // keccak_hi, keccak_lo

            q_keccak,
            keccak_table,

            q_block_table,
            block_index,
            block_table,

            _marker: PhantomData,
        }
    }
}

impl<F: Field> PiCircuitConfig<F> {
    #[allow(clippy::too_many_arguments)]
    fn assign_pi_field(
        &self,
        region: &mut Region<'_, F>,
        offset: &mut usize,
        _annotation: &'static str,
        field_bytes: &[u8],
        rpi_rlc_acc: &mut Value<F>,
        challenges: &Challenges<Value<F>>,
        keccak_hi_lo: bool,
        block_number: Option<Word>,
    ) -> Result<Vec<AssignedCell<F, F>>, Error> {
        let len = field_bytes.len();
        let mut field_rlc_acc = Value::known(F::ZERO);
        let (use_rlc, t) = if len * 8 > F::CAPACITY as usize {
            (F::ONE, challenges.evm_word())
        } else {
            (F::ZERO, Value::known(F::from(BYTE_POW_BASE)))
        };

        let randomness = if keccak_hi_lo {
            challenges.evm_word()
        } else {
            challenges.keccak_input()
        };
        let mut cells = vec![None; field_bytes.len() + 2];
        for (i, byte) in field_bytes.iter().enumerate() {
            let row_offset = *offset + i;

            region.assign_fixed(
                || "is_field_rlc",
                self.is_field_rlc,
                row_offset,
                || Value::known(use_rlc),
            )?;

            // assign field bytes
            let field_byte_cell = region.assign_advice(
                || "field bytes",
                self.rpi_field_bytes,
                row_offset,
                || Value::known(F::from(*byte as u64)),
            )?;

            field_rlc_acc = field_rlc_acc * t + Value::known(F::from(*byte as u64));
            let rpi_cell = region.assign_advice(
                || "field bytes acc",
                self.rpi_field_bytes_acc,
                row_offset,
                || field_rlc_acc,
            )?;
            *rpi_rlc_acc = *rpi_rlc_acc * randomness + Value::known(F::from(*byte as u64));
            let rpi_rlc_acc_cell = region.assign_advice(
                || "rpi_rlc_acc",
                self.rpi_rlc_acc,
                row_offset,
                || *rpi_rlc_acc,
            )?;
            // setup selector
            if i == 0 {
                self.q_field_start.enable(region, row_offset)?;
            }
            // the last offset of field
            if i == field_bytes.len() - 1 {
                self.q_field_end.enable(region, row_offset)?;
                cells[RPI_CELL_IDX] = Some(rpi_cell);
                cells[RPI_RLC_ACC_CELL_IDX] = Some(rpi_rlc_acc_cell);
                match block_number {
                    Some(block_number) => {
                        self.q_block_table.enable(region, row_offset)?;
                        region.assign_advice(
                            || "block_index",
                            self.block_index,
                            row_offset,
                            || Value::known(F::from(block_number.as_u64())),
                        )?;
                    }
                    None => (),
                }
            } else {
                self.q_field_step.enable(region, row_offset)?;
            }
            cells[2 + i] = Some(field_byte_cell);
        }
        *offset += field_bytes.len();
        Ok(cells.into_iter().map(|cell| cell.unwrap()).collect())
    }

    fn assign(
        &self,
        layouter: &mut impl Layouter<F>,
        public_data: &PublicData,
        challenges: &Challenges<Value<F>>,
    ) -> Result<(), Error> {
        let pi = layouter.assign_region(
            || "region 0",
            |ref mut region| {
                let mut rpi_rlc_acc = Value::known(F::ZERO);
                let mut offset = 0;
                let mut rpi_rlc_acc_cell = None;
                for (annotation, block_number, field_bytes) in public_data.assignments() {
                    let cells = self.assign_pi_field(
                        region,
                        &mut offset,
                        annotation,
                        &field_bytes,
                        &mut rpi_rlc_acc,
                        challenges,
                        false,
                        block_number,
                    )?;
                    rpi_rlc_acc_cell = Some(cells[RPI_RLC_ACC_CELL_IDX].clone());
                }

                // input_rlc in self.rpi_field_bytes_acc
                // input_len in self.rpi_len_acc
                // output_rlc in self.rpi_rlc_acc
                let keccak_row = offset;
                let rpi_rlc_acc_cell = rpi_rlc_acc_cell.unwrap();
                rpi_rlc_acc_cell.copy_advice(
                    || "keccak(rpi)_input",
                    region,
                    self.rpi_field_bytes_acc,
                    keccak_row,
                )?;
                let keccak = public_data.get_pi();
                let mut keccak_input = keccak.to_fixed_bytes();
                keccak_input.reverse();
                let keccak_rlc = challenges
                    .evm_word()
                    .map(|randomness| rlc(keccak_input, randomness));
                let keccak_output_cell = region.assign_advice(
                    || "keccak(rpi)_output",
                    self.rpi_rlc_acc,
                    keccak_row,
                    || keccak_rlc,
                )?;
                self.q_keccak.enable(region, keccak_row)?;

                rpi_rlc_acc = Value::known(F::ZERO);
                offset += 1;
                let mut pi = Vec::with_capacity(2);

                for (idx, (annotation, field_bytes)) in [
                    (
                        "high_16_bytes_of_keccak_rpi",
                        &keccak.to_fixed_bytes()[..16],
                    ),
                    ("low_16_bytes_of_keccak_rpi", &keccak.to_fixed_bytes()[16..]),
                ]
                .into_iter()
                .enumerate()
                {
                    let cells = self.assign_pi_field(
                        region,
                        &mut offset,
                        annotation,
                        field_bytes,
                        &mut rpi_rlc_acc,
                        challenges,
                        true,
                        None,
                    )?;
                    pi.push(cells[RPI_CELL_IDX].clone());
                    if idx == 1 {
                        region.constrain_equal(
                            keccak_output_cell.cell(),
                            cells[RPI_RLC_ACC_CELL_IDX].cell(),
                        )?;
                    }
                }

                Ok(pi)
            },
        )?;
        for (idx, cell) in pi.into_iter().enumerate() {
            layouter.constrain_instance(cell.cell(), self.pi, idx)?;
        }
        Ok(())
    }
}

/// Public Inputs Circuit
#[derive(Clone, Default, Debug)]
pub struct PiCircuit<F: Field> {
    /// PublicInputs data known by the verifier
    pub public_data: PublicData,
    _marker: PhantomData<F>,
}

impl<F: Field> PiCircuit<F> {
    /// Creates a new PiCircuit
    pub fn new(public_data: PublicData) -> Self {
        Self {
            public_data,
            _marker: PhantomData,
        }
    }
}

impl<F: Field> SubCircuit<F> for PiCircuit<F> {
    type Config = PiCircuitConfig<F>;

    fn unusable_rows() -> usize {
        // No column queried at more than 3 distinct rotations, so returns 6 as
        // minimum unusable rows.
        6
    }

    fn min_num_rows_block(_block: &witness::Block<F>) -> (usize, usize) {
        (USED_ROWS, USED_ROWS)
    }

    fn new_from_block(block: &witness::Block<F>) -> Self {
        PiCircuit::new(PublicData::new(block))
    }

    /// Compute the public inputs for this circuit.
    fn instance(&self) -> Vec<Vec<F>> {
        let keccak_rpi = self.public_data.get_pi();
        let keccak_hi = keccak_rpi
            .to_fixed_bytes()
            .iter()
            .take(16)
            .fold(F::ZERO, |acc, byte| {
                acc * F::from(BYTE_POW_BASE) + F::from(*byte as u64)
            });

        let keccak_lo = keccak_rpi
            .to_fixed_bytes()
            .iter()
            .skip(16)
            .fold(F::ZERO, |acc, byte| {
                acc * F::from(BYTE_POW_BASE) + F::from(*byte as u64)
            });

        let public_inputs = vec![keccak_hi, keccak_lo];
        vec![public_inputs]
    }

    /// Make the assignments to the PiCircuit
    fn synthesize_sub(
        &self,
        config: &Self::Config,
        challenges: &Challenges<Value<F>>,
        layouter: &mut impl Layouter<F>,
    ) -> Result<(), Error> {
        config.byte_table.load(layouter)?;
        config.assign(layouter, &self.public_data, challenges)
    }
}

// We define the PiTestCircuit as a wrapper over PiCircuit extended to take the
// generic const parameters MAX_TXS and MAX_CALLDATA.  This is necessary because
// the trait Circuit requires an implementation of `configure` that doesn't take
// any circuit parameters, and the PiCircuit defines gates that use rotations
// that depend on MAX_TXS and MAX_CALLDATA, so these two values are required
// during the configuration.
/// Test Circuit for PiCircuit
#[cfg(any(feature = "test", test))]
#[derive(Default, Clone)]
pub struct PiTestCircuit<F: Field>(pub PiCircuit<F>);

#[cfg(any(feature = "test", test))]
impl<F: Field> Circuit<F> for PiTestCircuit<F> {
    type Config = (PiCircuitConfig<F>, Challenges);
    type FloorPlanner = SimpleFloorPlanner;
    type Params = ();

    fn without_witnesses(&self) -> Self {
        Self::default()
    }

    fn configure(meta: &mut ConstraintSystem<F>) -> Self::Config {
        let block_table = BlockTable::construct(meta);
        let keccak_table = KeccakTable::construct(meta);
        let byte_table = ByteTable::construct(meta);
        let challenges = Challenges::construct(meta);
        let challenge_exprs = challenges.exprs(meta);
        (
            PiCircuitConfig::new(
                meta,
                PiCircuitConfigArgs {
                    block_table,
                    keccak_table,
                    byte_table,
                    challenges: challenge_exprs,
                },
            ),
            challenges,
        )
    }

    fn synthesize(
        &self,
        (config, challenges): Self::Config,
        mut layouter: impl Layouter<F>,
    ) -> Result<(), Error> {
        let challenges = challenges.values(&mut layouter);
        let public_data = &self.0.public_data;
        // assign block table
        let randomness = challenges.evm_word();
        config
            .block_table
            .load(&mut layouter, &public_data.block_context, randomness)?;
        // assign keccak table
        config
            .keccak_table
            .dev_load(&mut layouter, vec![&public_data.rpi_bytes()], &challenges)?;
        config.byte_table.load(&mut layouter)?;

        self.0.synthesize_sub(&config, &challenges, &mut layouter)
    }
}

#[cfg(test)]
mod pi_circuit_test {

    use super::*;

    use eth_types::{ToScalar, H64, U256, U64};
    use halo2_proofs::{
        dev::{MockProver, VerifyFailure},
        halo2curves::bn256::Fr,
    };
    use lazy_static::lazy_static;
    use pretty_assertions::assert_eq;

    lazy_static! {
        static ref OMMERS_HASH: H256 = H256::from_slice(
            &hex::decode("1dcc4de8dec75d7aab85b567b6ccd41ad312451b948a7413f0a142fd40d49347")
                .unwrap(),
        );
    }

    fn run<F: Field>(
        k: u32,
        public_data: PublicData,
        pi: Option<Vec<Vec<F>>>,
    ) -> Result<(), Vec<VerifyFailure>> {
        let circuit = PiTestCircuit::<F>(PiCircuit::new(public_data));
        let public_inputs = pi.unwrap_or_else(|| circuit.0.instance());

        let prover = match MockProver::run(k, &circuit, public_inputs) {
            Ok(prover) => prover,
            Err(e) => panic!("{:#?}", e),
        };
        prover.verify()
    }

    fn mock_public_data() -> PublicData {
        let mut public_data = PublicData::default::<Fr>();
        public_data.meta_hash = OMMERS_HASH.to_word();
        public_data.block_hash = OMMERS_HASH.to_word();
        public_data.block_context.block_hash = Some(OMMERS_HASH.to_word());
        public_data.block_context.history_hashes = vec![Default::default(); 256];
        public_data.block_context.number = 300.into();
        public_data
    }

    #[test]
    fn test_default_pi() {
        let public_data = mock_public_data();

        let k = 17;
        assert_eq!(run::<Fr>(k, public_data, None), Ok(()));
    }

    #[test]
    fn test_fail_pi_hash() {
        let public_data = mock_public_data();

        let k = 17;
        match run::<Fr>(k, public_data, Some(vec![vec![Fr::zero(), Fr::one()]])) {
            Ok(_) => unreachable!("this case must fail"),
            Err(errs) => {
                assert_eq!(errs.len(), 4);
                for err in errs {
                    match err {
                        VerifyFailure::Permutation { .. } => return,
                        _ => unreachable!("unexpected error"),
                    }
                }
            }
        }
    }

    #[test]
    fn test_fail_pi_prover() {
        let mut public_data = mock_public_data();
        let address_bytes = [
            0, 1, 2, 3, 4, 5, 6, 7, 8, 9, 10, 11, 12, 13, 14, 15, 16, 17, 18, 19,
        ];

        public_data.prover = Address::from_slice(&address_bytes);

        let prover: Fr = public_data.prover.to_scalar().unwrap();
        let k = 17;
        match run::<Fr>(
            k,
            public_data,
            Some(vec![vec![prover, Fr::zero(), Fr::one()]]),
        ) {
            Ok(_) => unreachable!("this case must fail"),
            Err(errs) => {
                assert_eq!(errs.len(), 4);
                for err in errs {
                    match err {
                        VerifyFailure::Permutation { .. } => return,
                        _ => unreachable!("unexpected error"),
                    }
                }
            }
        }
    }

    #[test]
    fn test_simple_pi() {
        let mut public_data = mock_public_data();
        let chain_id = 1337u64;
        public_data.chain_id = Word::from(chain_id);

        let k = 17;
        assert_eq!(run::<Fr>(k, public_data, None), Ok(()));
    }

    #[test]
    fn test_verify() {
        let prover =
            Address::from_slice(&hex::decode("Df08F82De32B8d460adbE8D72043E3a7e25A3B39").unwrap());

        let logs_bloom:[u8;256] = hex::decode("112d60abc05141f1302248e0f4329627f002380f1413820692911863e7d0871261aa07e90cc01a10c3ce589153570dc2db27b8783aa52bc19a5a4a836722e813190401b4214c3908cb8b468b510c3fe482603b00ca694c806206bf099279919c334541094bd2e085210373c0b064083242d727790d2eecdb2e0b90353b66461050447626366328f0965602e8a9802d25740ad4a33162142b08a1b15292952de423fac45d235622bb0ef3b2d2d4c21690d280a0b948a8a3012136542c1c4d0955a501a022e1a1a4582220d1ae50ba475d88ce0310721a9076702d29a27283e68c2278b93a1c60d8f812069c250042cc3180a8fd54f034a2da9a03098c32b03445").unwrap().try_into().unwrap();

        let mut block = witness::Block::<Fr>::default();

        block.eth_block.parent_hash = *OMMERS_HASH;
        block.eth_block.hash = Some(*OMMERS_HASH);
        block.eth_block.author = Some(prover);
        block.eth_block.state_root = *OMMERS_HASH;
        block.eth_block.transactions_root = *OMMERS_HASH;
        block.eth_block.receipts_root = *OMMERS_HASH;
        block.eth_block.logs_bloom = Some(logs_bloom.into());
        block.eth_block.difficulty = U256::from(0);
        block.eth_block.number = Some(U64::from(300));
        block.eth_block.gas_limit = U256::from(0);
        block.eth_block.gas_used = U256::from(0);
        block.eth_block.timestamp = U256::from(0);
        block.eth_block.extra_data = eth_types::Bytes::from([0; 0]);
        block.eth_block.mix_hash = Some(*OMMERS_HASH);
        block.eth_block.nonce = Some(H64::from([0, 0, 0, 0, 0, 0, 0, 0]));
        block.eth_block.base_fee_per_gas = Some(U256::from(0));
        block.protocol_instance.block_hash = *OMMERS_HASH;
        block.protocol_instance.parent_hash = *OMMERS_HASH;
        block.context.history_hashes = vec![OMMERS_HASH.to_word()];
        block.context.block_hash = Some(OMMERS_HASH.to_word());
        block.context.number = 300.into();

        let public_data = PublicData::new(&block);

        let k = 17;

        assert_eq!(run::<Fr>(k, public_data, None), Ok(()));
    }
}<|MERGE_RESOLUTION|>--- conflicted
+++ resolved
@@ -2,11 +2,7 @@
 
 use crate::{
     evm_circuit::util::constraint_builder::{BaseConstraintBuilder, ConstrainBuilderCommon},
-<<<<<<< HEAD
-    table::{BlockContextFieldTag, BlockTable, KeccakTable, LookupTable},
-=======
-    table::{byte_table::ByteTable, BlockTable, KeccakTable, LookupTable},
->>>>>>> c85976c1
+    table::{byte_table::ByteTable, BlockContextFieldTag, BlockTable, KeccakTable, LookupTable},
     util::{random_linear_combine_word as rlc, Challenges, SubCircuit, SubCircuitConfig},
     witness::{self, BlockContext},
 };
@@ -23,12 +19,8 @@
 };
 use std::marker::PhantomData;
 
-<<<<<<< HEAD
-const MAX_DEGREE: usize = 10;
-=======
 const MAX_DEGREE: usize = 9;
 const MIN_DEGREE: usize = 8;
->>>>>>> c85976c1
 const RPI_CELL_IDX: usize = 0;
 const RPI_RLC_ACC_CELL_IDX: usize = 1;
 const BYTE_POW_BASE: u64 = 1 << 8;
@@ -125,52 +117,40 @@
     }
 
     fn default<F: Default>() -> Self {
-        Self::new::<F>(&witness::Block::default())
+        Self::new::<F>(
+            &witness::Block::default(),
+            &witness::ProtocolInstance::default(),
+        )
     }
 
     /// create PublicData from block and taiko
-<<<<<<< HEAD
-    pub fn new<F>(block: &witness::Block<F>) -> Self {
-        // left shift x by n bits
-        fn left_shift<T: ToWord>(x: T, n: u32) -> Word {
-            assert!(n < 256);
-            if n < 128 {
-                return x.to_word() * Word::from(2u128.pow(n));
-            }
-            let mut bits = [0; 32];
-            bits[..16].copy_from_slice(2u128.pow(n - 128).to_be_bytes().as_ref());
-            bits[16..].copy_from_slice(0u128.to_be_bytes().as_ref());
-            x.to_word() * Word::from(&bits[..])
-        }
-
-        let taiko = &block.protocol_instance;
-
-=======
-    pub fn new<F>(block: &witness::Block<F>, taiko: &witness::Taiko) -> Self {
+    pub fn new<F>(
+        block: &witness::Block<F>,
+        protocol_instance: &witness::ProtocolInstance,
+    ) -> Self {
         use witness::left_shift;
->>>>>>> c85976c1
-        let field9 = left_shift(taiko.prover, 96)
-            + left_shift(taiko.parent_gas_used as u64, 64)
-            + left_shift(taiko.gas_used as u64, 32);
-
-        let field10 = left_shift(taiko.block_max_gas_limit, 192)
-            + left_shift(taiko.max_transactions_per_block, 128)
-            + left_shift(taiko.max_bytes_per_tx_list, 64);
+        let field9 = left_shift(protocol_instance.prover, 96)
+            + left_shift(protocol_instance.parent_gas_used as u64, 64)
+            + left_shift(protocol_instance.gas_used as u64, 32);
+
+        let field10 = left_shift(protocol_instance.block_max_gas_limit, 192)
+            + left_shift(protocol_instance.max_transactions_per_block, 128)
+            + left_shift(protocol_instance.max_bytes_per_tx_list, 64);
         PublicData {
-            l1_signal_service: taiko.l1_signal_service.to_word(),
-            l2_signal_service: taiko.l2_signal_service.to_word(),
-            l2_contract: taiko.l2_contract.to_word(),
-            meta_hash: taiko.meta_hash.hash().to_word(),
-            block_hash: taiko.block_hash.to_word(),
-            parent_hash: taiko.parent_hash.to_word(),
-            signal_root: taiko.signal_root.to_word(),
-            graffiti: taiko.graffiti.to_word(),
-            prover: taiko.prover,
-            parent_gas_used: taiko.parent_gas_used,
-            gas_used: taiko.gas_used,
-            block_max_gas_limit: taiko.block_max_gas_limit,
-            max_transactions_per_block: taiko.max_transactions_per_block,
-            max_bytes_per_tx_list: taiko.max_bytes_per_tx_list,
+            l1_signal_service: protocol_instance.l1_signal_service.to_word(),
+            l2_signal_service: protocol_instance.l2_signal_service.to_word(),
+            l2_contract: protocol_instance.l2_contract.to_word(),
+            meta_hash: protocol_instance.meta_hash.hash().to_word(),
+            block_hash: protocol_instance.block_hash.to_word(),
+            parent_hash: protocol_instance.parent_hash.to_word(),
+            signal_root: protocol_instance.signal_root.to_word(),
+            graffiti: protocol_instance.graffiti.to_word(),
+            prover: protocol_instance.prover,
+            parent_gas_used: protocol_instance.parent_gas_used,
+            gas_used: protocol_instance.gas_used,
+            block_max_gas_limit: protocol_instance.block_max_gas_limit,
+            max_transactions_per_block: protocol_instance.max_transactions_per_block,
+            max_bytes_per_tx_list: protocol_instance.max_bytes_per_tx_list,
             field9,
             field10,
             block_context: block.context.clone(),
@@ -196,14 +176,10 @@
     q_field_end: Selector,
     is_field_rlc: Column<Fixed>,
 
-<<<<<<< HEAD
-    is_byte: Column<Fixed>,
-=======
     q_start: Selector,
     q_not_end: Selector,
 
     byte_table: ByteTable,
->>>>>>> c85976c1
 
     pi: Column<Instance>, // keccak_hi, keccak_lo
 
@@ -249,12 +225,8 @@
         let q_field_start = meta.complex_selector();
         let q_field_step = meta.complex_selector();
         let q_field_end = meta.complex_selector();
-<<<<<<< HEAD
-        let is_byte = meta.fixed_column();
-=======
         let q_start = meta.complex_selector();
         let q_not_end = meta.complex_selector();
->>>>>>> c85976c1
         let is_field_rlc = meta.fixed_column();
 
         let pi = meta.instance_column();
@@ -354,13 +326,9 @@
             q_field_step,
             q_field_end,
 
-<<<<<<< HEAD
-            is_byte,
-=======
             q_start,
             q_not_end,
             byte_table,
->>>>>>> c85976c1
             is_field_rlc,
 
             pi, // keccak_hi, keccak_lo
@@ -592,7 +560,10 @@
     }
 
     fn new_from_block(block: &witness::Block<F>) -> Self {
-        PiCircuit::new(PublicData::new(block))
+        PiCircuit::new(PublicData::new(
+            block,
+            &witness::ProtocolInstance::default(),
+        ))
     }
 
     /// Compute the public inputs for this circuit.
@@ -835,7 +806,7 @@
         block.context.block_hash = Some(OMMERS_HASH.to_word());
         block.context.number = 300.into();
 
-        let public_data = PublicData::new(&block);
+        let public_data = PublicData::new(&block, &witness::ProtocolInstance::default());
 
         let k = 17;
 
