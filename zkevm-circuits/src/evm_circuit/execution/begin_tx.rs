--- conflicted
+++ resolved
@@ -12,13 +12,8 @@
             },
             is_precompiled,
             math_gadget::{
-<<<<<<< HEAD
-                ContractCreateGadget, IsEqualGadget, IsZeroGadget, MulWordByU64Gadget,
-                RangeCheckGadget,
-=======
                 ConstantDivisionGadget, ContractCreateGadget, IsEqualGadget, IsZeroGadget,
                 MulWordByU64Gadget, RangeCheckGadget,
->>>>>>> 536165e3
             },
             not, or, select, CachedRegion, Cell, StepRws, Word,
         },
@@ -49,10 +44,7 @@
     tx_value: Word<F>,
     tx_call_data_length: Cell<F>,
     tx_call_data_gas_cost: Cell<F>,
-<<<<<<< HEAD
-=======
     tx_call_data_word_length: ConstantDivisionGadget<F, N_BYTES_U64>,
->>>>>>> 536165e3
     reversion_info: ReversionInfo<F>,
     sufficient_gas_left: RangeCheckGadget<F, N_BYTES_GAS>,
     transfer_with_gas_fee: TransferWithGasFeeGadget<F>,
@@ -62,15 +54,12 @@
     create: ContractCreateGadget<F, false>,
     callee_not_exists: IsZeroGadget<F>,
     is_caller_callee_equal: Cell<F>,
-<<<<<<< HEAD
-=======
     // EIP-3651 (Warm COINBASE)
     coinbase: Cell<F>,
     // Caller, callee and a list addresses are added to the access list before
     // coinbase, and may be duplicate.
     // <https://github.com/ethereum/go-ethereum/blob/604e215d1bb070dff98fb76aa965064c74e3633f/core/state/statedb.go#LL1119C9-L1119C9>
     is_coinbase_warm: Cell<F>,
->>>>>>> 536165e3
 }
 
 impl<F: Field> ExecutionGadget<F> for BeginTxGadget<F> {
@@ -163,12 +152,8 @@
             tx_is_create.expr(),
             GasCost::CREATION_TX.expr(),
             GasCost::TX.expr(),
-<<<<<<< HEAD
-        ) + tx_call_data_gas_cost.expr();
-=======
         ) + tx_call_data_gas_cost.expr()
             + init_code_gas_cost;
->>>>>>> 536165e3
 
         // Check gas_left is sufficient
         let gas_left = tx_gas.expr() - intrinsic_gas_cost;
@@ -456,10 +441,7 @@
             tx_value,
             tx_call_data_length,
             tx_call_data_gas_cost,
-<<<<<<< HEAD
-=======
             tx_call_data_word_length,
->>>>>>> 536165e3
             reversion_info,
             sufficient_gas_left,
             transfer_with_gas_fee,
@@ -469,11 +451,8 @@
             create,
             callee_not_exists,
             is_caller_callee_equal,
-<<<<<<< HEAD
-=======
             coinbase,
             is_coinbase_warm,
->>>>>>> 536165e3
         }
     }
 
@@ -565,11 +544,8 @@
             offset,
             Value::known(F::from(tx.call_data_gas_cost)),
         )?;
-<<<<<<< HEAD
-=======
         self.tx_call_data_word_length
             .assign(region, offset, tx.call_data_length as u128 + 31)?;
->>>>>>> 536165e3
         self.reversion_info.assign(
             region,
             offset,
