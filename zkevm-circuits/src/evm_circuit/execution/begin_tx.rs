use crate::{
    evm_circuit::{
        execution::ExecutionGadget,
        param::{N_BYTES_ACCOUNT_ADDRESS, N_BYTES_GAS, N_BYTES_U64, N_BYTES_WORD},
        step::ExecutionState,
        util::{
            and,
            common_gadget::TransferWithGasFeeGadget,
            constraint_builder::{
                ConstrainBuilderCommon, EVMConstraintBuilder, ReversionInfo, StepStateTransition,
                Transition::{Delta, To},
            },
            is_precompiled,
            math_gadget::{
<<<<<<< HEAD
                AddWordsGadget, ContractCreateGadget, IsEqualGadget, IsZeroGadget, LtGadget,
                LtWordGadget, MulWordByU64Gadget,
=======
                ConstantDivisionGadget, ContractCreateGadget, IsEqualGadget, IsZeroGadget,
                MulWordByU64Gadget, RangeCheckGadget,
>>>>>>> 3575aabd
            },
            not, or, select, CachedRegion, Cell, StepRws, Word,
        },
        witness::{Block, Call, ExecStep, Transaction},
    },
    table::{
        AccountFieldTag, BlockContextFieldTag, CallContextFieldTag, TxFieldTag as TxContextFieldTag,
    },
    util::Expr,
};
use eth_types::{evm_types::GasCost, Field, ToLittleEndian, ToScalar, U256};
use ethers_core::utils::{get_contract_address, keccak256};
use gadgets::util::expr_from_bytes;
use halo2_proofs::{circuit::Value, plonk::Error};

#[derive(Clone, Debug)]
pub(crate) struct BeginTxGadget<F> {
    tx_id: Cell<F>,
    tx_nonce: Cell<F>,
    tx_gas: Cell<F>,
    tx_gas_price: Word<F>,
    mul_gas_fee_by_gas: MulWordByU64Gadget<F>,
    tx_caller_address: Cell<F>,
    tx_caller_address_is_zero: IsZeroGadget<F>,
    tx_callee_address: Cell<F>,
    call_callee_address: Cell<F>,
    tx_is_create: Cell<F>,
    tx_value: Word<F>,
    tx_call_data_length: Cell<F>,
    tx_call_data_gas_cost: Cell<F>,
<<<<<<< HEAD
    tx_is_invalid: Cell<F>,
    tx_access_list_gas_cost: Cell<F>,
    nonce: Cell<F>,
    nonce_prev: Cell<F>,
    is_nonce_valid: IsEqualGadget<F>,
    effective_gas_fee: Word<F>,
    effective_tx_value: Word<F>,
=======
    tx_call_data_word_length: ConstantDivisionGadget<F, N_BYTES_U64>,
>>>>>>> 3575aabd
    reversion_info: ReversionInfo<F>,
    is_gas_not_enough: LtGadget<F, N_BYTES_GAS>,
    transfer_with_gas_fee: TransferWithGasFeeGadget<F>,
    phase2_code_hash: Cell<F>,
    is_empty_code_hash: IsEqualGadget<F>,
    caller_nonce_hash_bytes: [Cell<F>; N_BYTES_WORD],
    create: ContractCreateGadget<F, false>,
    callee_not_exists: IsZeroGadget<F>,
    is_caller_callee_equal: Cell<F>,
<<<<<<< HEAD
    total_eth_cost: AddWordsGadget<F, 2, true>,
    total_eth_cost_sum: Word<F>,
    balance_not_enough: LtWordGadget<F>,
=======
    // EIP-3651 (Warm COINBASE)
    coinbase: Cell<F>,
    // Caller, callee and a list addresses are added to the access list before
    // coinbase, and may be duplicate.
    // <https://github.com/ethereum/go-ethereum/blob/604e215d1bb070dff98fb76aa965064c74e3633f/core/state/statedb.go#LL1119C9-L1119C9>
    is_coinbase_warm: Cell<F>,
>>>>>>> 3575aabd
}

impl<F: Field> ExecutionGadget<F> for BeginTxGadget<F> {
    const NAME: &'static str = "BeginTx";

    const EXECUTION_STATE: ExecutionState = ExecutionState::BeginTx;

    fn configure(cb: &mut EVMConstraintBuilder<F>) -> Self {
        // Use rw_counter of the step which triggers next call as its call_id.
        let call_id = cb.curr.state.rw_counter.clone();

        let tx_id = cb.query_cell();
        cb.call_context_lookup(
            1.expr(),
            Some(call_id.expr()),
            CallContextFieldTag::TxId,
            tx_id.expr(),
        ); // rwc_delta += 1
        let mut reversion_info = cb.reversion_info_write(None); // rwc_delta += 2
        cb.call_context_lookup(
            1.expr(),
            Some(call_id.expr()),
            CallContextFieldTag::IsSuccess,
            reversion_info.is_persistent(),
        ); // rwc_delta += 1

        let [tx_nonce, tx_gas, tx_caller_address, tx_callee_address, tx_is_create, tx_call_data_length, tx_call_data_gas_cost, tx_is_invalid, tx_access_list_gas_cost] =
            [
                TxContextFieldTag::Nonce,
                TxContextFieldTag::Gas,
                TxContextFieldTag::CallerAddress,
                TxContextFieldTag::CalleeAddress,
                TxContextFieldTag::IsCreate,
                TxContextFieldTag::CallDataLength,
                TxContextFieldTag::CallDataGasCost,
                TxContextFieldTag::TxInvalid,
                TxContextFieldTag::AccessListGasCost,
            ]
            .map(|field_tag| cb.tx_context(tx_id.expr(), field_tag, None));
        let tx_caller_address_is_zero = IsZeroGadget::construct(cb, tx_caller_address.expr());
        cb.require_equal(
            "CallerAddress != 0 (not a padding tx)",
            tx_caller_address_is_zero.expr(),
            false.expr(),
        );
        let [tx_gas_price, tx_value] = [TxContextFieldTag::GasPrice, TxContextFieldTag::Value]
            .map(|field_tag| cb.tx_context_as_word(tx_id.expr(), field_tag, None));

        let call_callee_address = cb.query_cell();
        cb.condition(not::expr(tx_is_create.expr()), |cb| {
            cb.require_equal(
                "Tx to non-zero address",
                tx_callee_address.expr(),
                call_callee_address.expr(),
            );
        });

        // Add first BeginTx step constraint to have tx_id == 1
        cb.step_first(|cb| {
            cb.require_equal("tx_id is initialized to be 1", tx_id.expr(), 1.expr());
        });

        // Increase caller's nonce if the tx is valid.
        // (a valid tx caller's nonce always increases even if the tx ends with error)
        let nonce = cb.query_cell();
        let nonce_prev = cb.query_cell();
        let is_nonce_valid = IsEqualGadget::construct(cb, tx_nonce.expr(), nonce_prev.expr());
        cb.require_equal(
            "update nonce",
            nonce.expr(),
            nonce_prev.expr() + 1.expr() - tx_is_invalid.expr(),
        );
        cb.account_write(
            tx_caller_address.expr(),
            AccountFieldTag::Nonce,
            nonce.expr(),
            nonce_prev.expr(),
            None,
        ); // rwc_delta += 1

        // TODO: Implement EIP 1559 (currently it only supports legacy
        // transaction format)
        // Calculate transaction gas fee
        let mul_gas_fee_by_gas =
            MulWordByU64Gadget::construct(cb, tx_gas_price.clone(), tx_gas.expr());

        let tx_call_data_word_length =
            ConstantDivisionGadget::construct(cb, tx_call_data_length.expr() + 31.expr(), 32);

        // Calculate gas cost of init code for EIP-3860.
        let init_code_gas_cost = select::expr(
            tx_is_create.expr(),
            tx_call_data_word_length.quotient().expr()
                * eth_types::evm_types::INIT_CODE_WORD_GAS.expr(),
            0.expr(),
        );

        // TODO: Take gas cost of access list (EIP 2930) into consideration.
        // Use intrinsic gas
        let intrinsic_gas_cost = select::expr(
            tx_is_create.expr(),
            GasCost::CREATION_TX.expr(),
            GasCost::TX.expr(),
        ) + tx_call_data_gas_cost.expr()
<<<<<<< HEAD
            + tx_access_list_gas_cost.expr();
=======
            + init_code_gas_cost;
>>>>>>> 3575aabd

        // Check gas_left is sufficient
        let gas_left = tx_gas.expr() - intrinsic_gas_cost.clone();
        let is_gas_not_enough = LtGadget::construct(cb, tx_gas.expr(), intrinsic_gas_cost);

        // Prepare access list of caller and callee
        cb.account_access_list_write(
            tx_id.expr(),
            tx_caller_address.expr(),
            1.expr(),
            0.expr(),
            None,
        ); // rwc_delta += 1
        let is_caller_callee_equal = cb.query_bool();
        cb.account_access_list_write(
            tx_id.expr(),
            tx_callee_address.expr(),
            1.expr(),
            // No extra constraint being used here.
            // Correctness will be enforced in build_tx_access_list_account_constraints
            is_caller_callee_equal.expr(),
            None,
        ); // rwc_delta += 1

        // Query coinbase address.
        let coinbase = cb.query_cell();
        let is_coinbase_warm = cb.query_bool();
        cb.block_lookup(BlockContextFieldTag::Coinbase.expr(), None, coinbase.expr());
        cb.account_access_list_write(
            tx_id.expr(),
            coinbase.expr(),
            1.expr(),
            is_coinbase_warm.expr(),
            None,
        ); // rwc_delta += 1

        // Read code_hash of callee
        let phase2_code_hash = cb.query_cell_phase2();
        let is_empty_code_hash =
            IsEqualGadget::construct(cb, phase2_code_hash.expr(), cb.empty_code_hash_rlc());
        let callee_not_exists = IsZeroGadget::construct(cb, phase2_code_hash.expr());
        // no_callee_code is true when the account exists and has empty
        // code hash, or when the account doesn't exist (which we encode with
        // code_hash = 0).
        let no_callee_code = is_empty_code_hash.expr() + callee_not_exists.expr();

        // TODO: And not precompile
        cb.condition(not::expr(tx_is_create.expr()), |cb| {
            cb.account_read(
                tx_callee_address.expr(),
                AccountFieldTag::CodeHash,
                phase2_code_hash.expr(),
            ); // rwc_delta += 1
        });

        // Transfer value from caller to callee, creating account if necessary.
        // For invalid transactions we do not do any transfers
        // A bit awkward for now because TransferWithGasFeeGadget requires words,
        // will be cleaner after lo/hi split.
        let effective_gas_fee = cb.query_word_rlc();
        let effective_tx_value = cb.query_word_rlc();
        cb.condition(tx_is_invalid.expr(), |cb| {
            cb.require_equal(
                "effective_tx_value == 0",
                effective_tx_value.clone().expr(),
                0.expr(),
            );
            cb.require_equal(
                "effective_gas_fee == 0",
                effective_gas_fee.clone().expr(),
                0.expr(),
            );
        });
        cb.condition(not::expr(tx_is_invalid.expr()), |cb| {
            cb.require_equal(
                "effective_tx_value == tx_value",
                effective_tx_value.expr(),
                tx_value.expr(),
            );
            cb.require_equal(
                "effective_gas_fee == gas_fee",
                effective_gas_fee.expr(),
                mul_gas_fee_by_gas.product().expr(),
            );
        });
        let transfer_with_gas_fee = TransferWithGasFeeGadget::construct(
            cb,
            tx_caller_address.expr(),
            tx_callee_address.expr(),
            not::expr(callee_not_exists.expr()),
            and::expr([
                not::expr(tx_is_invalid.expr()),
                or::expr([tx_is_create.expr(), callee_not_exists.expr()]),
            ]),
            1.expr(),
            effective_tx_value.clone(),
            effective_gas_fee.clone(),
            &mut reversion_info,
        );

        // Check if the account ETH balance is sufficient
        let sender_balance_prev = transfer_with_gas_fee.sender_sub_fee.balance_prev();
        let total_eth_cost_sum = cb.query_word_rlc();
        let total_eth_cost = AddWordsGadget::construct(
            cb,
            [tx_value.clone(), mul_gas_fee_by_gas.product().clone()],
            total_eth_cost_sum.clone(),
        );
        let balance_not_enough =
            LtWordGadget::construct(cb, sender_balance_prev, total_eth_cost.sum());

        // Check if the `is_invalid` value in the tx table is correct.
        // A transaction is invalid when
        // - The transaction requires more ETH than the transaction needs
        // - The amount of gas specified in the transaction is lower than the intrinsic gas cost
        // - The transaction nonce does not match the nonce stored in the account
        cb.require_equal(
            "is_tx_invalid is correct",
            or::expr([
                balance_not_enough.expr(),
                is_gas_not_enough.expr(),
                not::expr(is_nonce_valid.expr()),
            ]),
            tx_is_invalid.expr(),
        );

        let caller_nonce_hash_bytes = array_init::array_init(|_| cb.query_byte());
        let create = ContractCreateGadget::construct(cb);
        cb.require_equal(
            "tx caller address equivalence",
            tx_caller_address.expr(),
            create.caller_address(),
        );
        cb.condition(tx_is_create.expr(), |cb| {
            cb.require_equal(
                "call callee address equivalence",
                call_callee_address.expr(),
                expr_from_bytes(&caller_nonce_hash_bytes[0..N_BYTES_ACCOUNT_ADDRESS]),
            );
        });
        cb.require_equal(
            "tx nonce equivalence",
            tx_nonce.expr(),
            create.caller_nonce(),
        );

        // 1. Handle contract creation transaction.
        cb.condition(tx_is_create.expr(), |cb| {
            let output_rlc = cb.word_rlc::<N_BYTES_WORD>(
                caller_nonce_hash_bytes
                    .iter()
                    .map(Expr::expr)
                    .collect::<Vec<_>>()
                    .try_into()
                    .unwrap(),
            );
            cb.keccak_table_lookup(create.input_rlc(cb), create.input_length(), output_rlc);

            cb.account_write(
                call_callee_address.expr(),
                AccountFieldTag::Nonce,
                1.expr(),
                0.expr(),
                Some(&mut reversion_info),
            );
            for (field_tag, value) in [
                (CallContextFieldTag::Depth, 1.expr()),
                (CallContextFieldTag::CallerAddress, tx_caller_address.expr()),
                (
                    CallContextFieldTag::CalleeAddress,
                    call_callee_address.expr(),
                ),
                (CallContextFieldTag::CallDataOffset, 0.expr()),
                (
                    CallContextFieldTag::CallDataLength,
                    tx_call_data_length.expr(),
                ),
                (CallContextFieldTag::Value, tx_value.expr()),
                (CallContextFieldTag::IsStatic, 0.expr()),
                (CallContextFieldTag::LastCalleeId, 0.expr()),
                (CallContextFieldTag::LastCalleeReturnDataOffset, 0.expr()),
                (CallContextFieldTag::LastCalleeReturnDataLength, 0.expr()),
                (CallContextFieldTag::IsRoot, 1.expr()),
                (CallContextFieldTag::IsCreate, 1.expr()),
                (
                    CallContextFieldTag::CodeHash,
                    cb.curr.state.code_hash.expr(),
                ),
            ] {
                cb.call_context_lookup(true.expr(), Some(call_id.expr()), field_tag, value);
            }

            cb.require_step_state_transition(StepStateTransition {
                // 21 + a reads and writes:
                //   - Write CallContext TxId
                //   - Write CallContext RwCounterEndOfReversion
                //   - Write CallContext IsPersistent
                //   - Write CallContext IsSuccess
                //   - Write Account (Caller) Nonce
                //   - Write TxAccessListAccount (Caller)
                //   - Write TxAccessListAccount (Callee)
                //   - Write TxAccessListAccount (Coinbase) for EIP-3651
                //   - a TransferWithGasFeeGadget
                //   - Write Account (Callee) Nonce (Reversible)
                //   - Write CallContext Depth
                //   - Write CallContext CallerAddress
                //   - Write CallContext CalleeAddress
                //   - Write CallContext CallDataOffset
                //   - Write CallContext CallDataLength
                //   - Write CallContext Value
                //   - Write CallContext IsStatic
                //   - Write CallContext LastCalleeId
                //   - Write CallContext LastCalleeReturnDataOffset
                //   - Write CallContext LastCalleeReturnDataLength
                //   - Write CallContext IsRoot
                //   - Write CallContext IsCreate
                //   - Write CallContext CodeHash
                rw_counter: Delta(22.expr() + transfer_with_gas_fee.rw_delta()),
                call_id: To(call_id.expr()),
                is_root: To(true.expr()),
                is_create: To(tx_is_create.expr()),
                code_hash: To(cb.curr.state.code_hash.expr()),
                gas_left: To(gas_left.clone()),
                // There are a + 1 reversible writes:
                //  - a TransferWithGasFeeGadget
                //  - Callee Account Nonce
                reversible_write_counter: To(transfer_with_gas_fee.reversible_w_delta() + 1.expr()),
                log_id: To(0.expr()),
                ..StepStateTransition::new_context()
            });
        });

        // TODO: 2. Handle call to precompiled contracts.

        // 3. Call to account with empty code.
        cb.condition(
            and::expr([
                not::expr(tx_is_create.expr()),
                no_callee_code.clone(),
                tx_is_invalid.expr(),
            ]),
            |cb| {
                cb.require_equal(
                    "Tx to account with empty code should be persistent",
                    reversion_info.is_persistent(),
                    1.expr(),
                );
                cb.require_equal(
                    "Go to EndTx when Tx to account with empty code",
                    cb.next.execution_state_selector([ExecutionState::EndTx]),
                    1.expr(),
                );

                cb.require_step_state_transition(StepStateTransition {
                    // 8 reads and writes:
                    //   - Write CallContext TxId
                    //   - Write CallContext RwCounterEndOfReversion
                    //   - Write CallContext IsPersistent
                    //   - Write CallContext IsSuccess
                    //   - Write Account Nonce
                    //   - Write TxAccessListAccount (Caller)
                    //   - Write TxAccessListAccount (Callee)
                    //   - Write TxAccessListAccount (Coinbase) for EIP-3651
                    //   - Read Account CodeHash
                    //   - a TransferWithGasFeeGadget
                    rw_counter: Delta(9.expr() + transfer_with_gas_fee.rw_delta()),
                    call_id: To(call_id.expr()),
                    ..StepStateTransition::any()
                });
            },
        );

        // 4. Call to account with non-empty code.
        cb.condition(
            and::expr([
                not::expr(tx_is_create.expr()),
                not::expr(no_callee_code),
                not::expr(tx_is_invalid.expr()),
            ]),
            |cb| {
                // Setup first call's context.
                for (field_tag, value) in [
                    (CallContextFieldTag::Depth, 1.expr()),
                    (CallContextFieldTag::CallerAddress, tx_caller_address.expr()),
                    (CallContextFieldTag::CalleeAddress, tx_callee_address.expr()),
                    (CallContextFieldTag::CallDataOffset, 0.expr()),
                    (
                        CallContextFieldTag::CallDataLength,
                        tx_call_data_length.expr(),
                    ),
                    (CallContextFieldTag::Value, tx_value.expr()),
                    (CallContextFieldTag::IsStatic, 0.expr()),
                    (CallContextFieldTag::LastCalleeId, 0.expr()),
                    (CallContextFieldTag::LastCalleeReturnDataOffset, 0.expr()),
                    (CallContextFieldTag::LastCalleeReturnDataLength, 0.expr()),
                    (CallContextFieldTag::IsRoot, 1.expr()),
                    (CallContextFieldTag::IsCreate, tx_is_create.expr()),
                    (CallContextFieldTag::CodeHash, phase2_code_hash.expr()),
                ] {
                    cb.call_context_lookup(true.expr(), Some(call_id.expr()), field_tag, value);
                }

                cb.require_step_state_transition(StepStateTransition {
                    // 21 reads and writes:
                    //   - Write CallContext TxId
                    //   - Write CallContext RwCounterEndOfReversion
                    //   - Write CallContext IsPersistent
                    //   - Write CallContext IsSuccess
                    //   - Write Account Nonce
                    //   - Write TxAccessListAccount (Caller)
                    //   - Write TxAccessListAccount (Callee)
                    //   - Write TxAccessListAccount (Coinbase) for EIP-3651
                    //   - Read Account CodeHash
                    //   - a TransferWithGasFeeGadget
                    //   - Write CallContext Depth
                    //   - Write CallContext CallerAddress
                    //   - Write CallContext CalleeAddress
                    //   - Write CallContext CallDataOffset
                    //   - Write CallContext CallDataLength
                    //   - Write CallContext Value
                    //   - Write CallContext IsStatic
                    //   - Write CallContext LastCalleeId
                    //   - Write CallContext LastCalleeReturnDataOffset
                    //   - Write CallContext LastCalleeReturnDataLength
                    //   - Write CallContext IsRoot
                    //   - Write CallContext IsCreate
                    //   - Write CallContext CodeHash
                    rw_counter: Delta(22.expr() + transfer_with_gas_fee.rw_delta()),
                    call_id: To(call_id.expr()),
                    is_root: To(true.expr()),
                    is_create: To(tx_is_create.expr()),
                    code_hash: To(phase2_code_hash.expr()),
                    gas_left: To(gas_left),
                    reversible_write_counter: To(transfer_with_gas_fee.reversible_w_delta()),
                    log_id: To(0.expr()),
                    ..StepStateTransition::new_context()
                });
            },
        );

        Self {
            tx_id,
            tx_nonce,
            tx_gas,
            tx_gas_price,
            mul_gas_fee_by_gas,
            tx_caller_address,
            tx_caller_address_is_zero,
            tx_callee_address,
            call_callee_address,
            tx_is_create,
            tx_value,
            tx_call_data_length,
            tx_call_data_gas_cost,
<<<<<<< HEAD
            tx_is_invalid,
            tx_access_list_gas_cost,
            nonce,
            nonce_prev,
            is_nonce_valid,
            effective_gas_fee,
            effective_tx_value,
=======
            tx_call_data_word_length,
>>>>>>> 3575aabd
            reversion_info,
            is_gas_not_enough,
            transfer_with_gas_fee,
            phase2_code_hash,
            is_empty_code_hash,
            caller_nonce_hash_bytes,
            create,
            callee_not_exists,
            is_caller_callee_equal,
<<<<<<< HEAD
            total_eth_cost,
            total_eth_cost_sum,
            balance_not_enough,
=======
            coinbase,
            is_coinbase_warm,
>>>>>>> 3575aabd
        }
    }

    fn assign_exec_step(
        &self,
        region: &mut CachedRegion<'_, '_, F>,
        offset: usize,
        block: &Block<F>,
        tx: &Transaction,
        call: &Call,
        step: &ExecStep,
    ) -> Result<(), Error> {
        let gas_fee = tx.gas_price * tx.gas;
        let zero = eth_types::Word::zero();

        let mut rws = StepRws::new(block, step);
        rws.offset_add(4);
        let caller_nonce_pair = rws.next().account_value_pair();
        rws.offset_add(7);

        let is_coinbase_warm = rws.next().tx_access_list_value_pair().1;
        let mut callee_code_hash = zero;
        if !is_precompiled(&tx.callee_address) && !tx.is_create {
            callee_code_hash = rws.next().account_value_pair().1;
        }
        let callee_exists =
            is_precompiled(&tx.callee_address) || (!tx.is_create && !callee_code_hash.is_zero());
        let caller_balance_sub_fee_pair = rws.next().account_value_pair();
        let must_create = tx.is_create;
        if (!callee_exists && !tx.value.is_zero()) || must_create {
            callee_code_hash = rws.next().account_value_pair().1;
        }
        let caller_balance_sub_value_pair = rws.next().account_value_pair();
        let mut callee_balance_pair = (zero, zero);
        if !tx.value.is_zero() {
            callee_balance_pair = rws.next().account_value_pair();
        };

        self.tx_id
            .assign(region, offset, Value::known(F::from(tx.id as u64)))?;
        self.tx_nonce
            .assign(region, offset, Value::known(F::from(tx.nonce)))?;
        self.tx_gas
            .assign(region, offset, Value::known(F::from(tx.gas)))?;
        self.tx_gas_price
            .assign(region, offset, Some(tx.gas_price.to_le_bytes()))?;
        self.mul_gas_fee_by_gas
            .assign(region, offset, tx.gas_price, tx.gas, gas_fee)?;
        let caller_address = tx
            .caller_address
            .to_scalar()
            .expect("unexpected Address -> Scalar conversion failure");
        let callee_address = tx
            .callee_address
            .to_scalar()
            .expect("unexpected Address -> Scalar conversion failure");
        self.tx_caller_address
            .assign(region, offset, Value::known(caller_address))?;
        self.tx_caller_address_is_zero
            .assign(region, offset, caller_address)?;
        self.tx_callee_address
            .assign(region, offset, Value::known(callee_address))?;
        self.call_callee_address.assign(
            region,
            offset,
            Value::known(
                if tx.is_create {
                    get_contract_address(tx.caller_address, tx.nonce)
                } else {
                    tx.callee_address
                }
                .to_scalar()
                .expect("unexpected Address -> Scalar conversion failure"),
            ),
        )?;
        self.is_caller_callee_equal.assign(
            region,
            offset,
            Value::known(F::from((caller_address == callee_address) as u64)),
        )?;
        self.tx_is_create
            .assign(region, offset, Value::known(F::from(tx.is_create as u64)))?;
        self.tx_call_data_length.assign(
            region,
            offset,
            Value::known(F::from(tx.call_data_length as u64)),
        )?;
        self.tx_call_data_gas_cost.assign(
            region,
            offset,
            Value::known(F::from(tx.call_data_gas_cost)),
        )?;
<<<<<<< HEAD

        self.tx_is_invalid
            .assign(region, offset, Value::known(F::from(tx.invalid_tx as u64)))?;
        self.tx_access_list_gas_cost.assign(
            region,
            offset,
            Value::known(F::from(tx.access_list_gas_cost)),
        )?;

        // Increase caller's nonce if the tx is valid.
        let (nonce, nonce_prev) = caller_nonce_pair;
        self.nonce
            .assign(region, offset, Value::known(nonce.to_scalar().unwrap()))?;
        self.nonce_prev.assign(
            region,
            offset,
            Value::known(nonce_prev.to_scalar().unwrap()),
        )?;
        self.is_nonce_valid.assign(
            region,
            offset,
            tx.nonce.to_scalar().unwrap(),
            nonce_prev.to_scalar().unwrap(),
        )?;

=======
        self.tx_call_data_word_length
            .assign(region, offset, tx.call_data_length as u128 + 31)?;
>>>>>>> 3575aabd
        self.reversion_info.assign(
            region,
            offset,
            call.rw_counter_end_of_reversion,
            call.is_persistent,
        )?;
<<<<<<< HEAD

        let intrinsic_gas = select::value(
            F::from(tx.is_create as u64),
            F::from(GasCost::CREATION_TX.as_u64()),
            F::from(GasCost::TX.as_u64()),
        ) + F::from(tx.call_data_gas_cost)
            + F::from(tx.access_list_gas_cost);

        // Check gas_left is sufficient
        self.is_gas_not_enough
            .assign(region, offset, F::from(tx.gas), intrinsic_gas)?;

        // Transfer value from caller to callee, creating account if necessary.
        let (intrinsic_tx_value, intrinsic_gas_fee) = if !tx.invalid_tx {
            (tx.value, gas_fee)
        } else {
            (U256::zero(), U256::zero())
        };
        self.effective_gas_fee.assign(
            region,
            offset,
            Some(intrinsic_gas_fee.clone().to_le_bytes()),
        )?;
        self.effective_tx_value.assign(
            region,
            offset,
            Some(intrinsic_tx_value.clone().to_le_bytes()),
        )?;
=======
        self.sufficient_gas_left
            .assign(region, offset, F::from(tx.gas - step.gas_cost))?;
>>>>>>> 3575aabd
        self.transfer_with_gas_fee.assign(
            region,
            offset,
            caller_balance_sub_fee_pair,
            caller_balance_sub_value_pair,
            callee_balance_pair,
            intrinsic_tx_value,
            intrinsic_gas_fee,
        )?;

        // Check if the account ETH balance is sufficient
        let total_eth_cost = tx.value + gas_fee;
        self.total_eth_cost
            .assign(region, offset, [tx.value, gas_fee], total_eth_cost)?;
        self.total_eth_cost_sum.assign(
            region,
            offset,
            Some(total_eth_cost.clone().to_le_bytes()),
        )?;
        self.balance_not_enough.assign(
            region,
            offset,
            caller_balance_sub_fee_pair.1,
            total_eth_cost,
        )?;

        self.phase2_code_hash
            .assign(region, offset, region.word_rlc(callee_code_hash))?;
        self.is_empty_code_hash.assign_value(
            region,
            offset,
            region.word_rlc(callee_code_hash),
            region.empty_code_hash_rlc(),
        )?;
        self.callee_not_exists
            .assign_value(region, offset, region.word_rlc(callee_code_hash))?;

        let untrimmed_contract_addr = {
            let mut stream = ethers_core::utils::rlp::RlpStream::new();
            stream.begin_list(2);
            stream.append(&tx.caller_address);
            stream.append(&eth_types::U256::from(tx.nonce));
            let rlp_encoding = stream.out().to_vec();
            keccak256(&rlp_encoding)
        };
        for (c, v) in self
            .caller_nonce_hash_bytes
            .iter()
            .rev()
            .zip(untrimmed_contract_addr.iter())
        {
            c.assign(region, offset, Value::known(F::from(*v as u64)))?;
        }
        self.create.assign(
            region,
            offset,
            tx.caller_address,
            tx.nonce,
            Some(callee_code_hash),
            None,
        )?;

        self.coinbase.assign(
            region,
            offset,
            Value::known(
                block
                    .context
                    .coinbase
                    .to_scalar()
                    .expect("unexpected Address -> Scalar conversion failure"),
            ),
        )?;
        self.is_coinbase_warm.assign(
            region,
            offset,
            Value::known(F::from(is_coinbase_warm as u64)),
        )?;

        Ok(())
    }
}

#[cfg(test)]
mod test {
    use std::vec;

    use crate::{evm_circuit::test::rand_bytes, test_util::CircuitTestBuilder};
    use bus_mapping::{circuit_input_builder::CircuitsParams, evm::OpcodeId};
    use eth_types::{self, bytecode, evm_types::GasCost, word, Bytecode, Word};

    use mock::{eth, gwei, MockTransaction, TestContext, MOCK_ACCOUNTS};

    fn gas(call_data: &[u8]) -> Word {
        Word::from(
            GasCost::TX
                + 2 * OpcodeId::PUSH32.constant_gas_cost()
                + call_data
                    .iter()
                    .map(|&x| if x == 0 { 4 } else { 16 })
                    .sum::<u64>(),
        )
    }

    fn code_with_return() -> Bytecode {
        bytecode! {
            PUSH1(0)
            PUSH1(0)
            RETURN
        }
    }

    fn code_with_revert() -> Bytecode {
        bytecode! {
            PUSH1(0)
            PUSH1(0)
            REVERT
        }
    }

    fn test_ok(
        tx: eth_types::Transaction,
        code: Option<Bytecode>,
        enable_skipping_invalid_tx: bool,
    ) {
        // Get the execution steps from the external tracer
        let ctx = TestContext::<2, 1>::new(
            None,
            |accs| {
                accs[0].address(MOCK_ACCOUNTS[0]).balance(eth(10));
                if let Some(code) = code {
                    accs[0].code(code);
                }
                accs[1].address(MOCK_ACCOUNTS[1]).balance(eth(10));
            },
            |mut txs, _accs| {
                txs[0]
                    .to(tx.to.unwrap())
                    .from(tx.from)
                    .gas_price(tx.gas_price.unwrap())
                    .gas(tx.gas)
                    .input(tx.input)
                    .value(tx.value)
                    .enable_skipping_invalid_tx(enable_skipping_invalid_tx);
            },
            |block, _tx| block.number(0xcafeu64),
        )
        .unwrap();

        CircuitTestBuilder::new_from_test_ctx(ctx).run();
    }

    fn mock_tx(value: Word, gas_price: Word, calldata: Vec<u8>) -> eth_types::Transaction {
        let from = MOCK_ACCOUNTS[1];
        let to = MOCK_ACCOUNTS[0];

        let mock_transaction = MockTransaction::default()
            .from(from)
            .to(to)
            .value(value)
            .gas(gas(&calldata))
            .gas_price(gas_price)
            .input(calldata.into())
            .build();

        eth_types::Transaction::from(mock_transaction)
    }

    fn begin_tx_gadget_simple(enable_skipping_invalid_tx: bool) {
        // Transfer 1 ether to account with empty code, successfully
        test_ok(
            mock_tx(eth(1), gwei(2), vec![]),
            None,
            enable_skipping_invalid_tx,
        );

        // Transfer 1 ether, successfully
        test_ok(
            mock_tx(eth(1), gwei(2), vec![]),
            Some(code_with_return()),
            enable_skipping_invalid_tx,
        );

        // Transfer 1 ether, tx reverts
        test_ok(
            mock_tx(eth(1), gwei(2), vec![]),
            Some(code_with_revert()),
            enable_skipping_invalid_tx,
        );

        // Transfer nothing with some calldata
        test_ok(
            mock_tx(eth(0), gwei(2), vec![1, 2, 3, 4, 0, 0, 0, 0]),
            Some(code_with_return()),
            enable_skipping_invalid_tx,
        );
    }

    #[test]
    fn begin_tx_gadget_simple_enable_skipping_invalid_tx() {
        begin_tx_gadget_simple(true);
    }

    #[test]
    fn begin_tx_gadget_simple_disable_skipping_invalid_tx() {
        begin_tx_gadget_simple(false);
    }

    #[test]
    fn begin_tx_large_nonce() {
        // This test checks that the rw table assignment and evm circuit are consistent
        // in not applying an RLC to account and tx nonces.
        // https://github.com/privacy-scaling-explorations/zkevm-circuits/issues/592
        let multibyte_nonce = 700;

        let to = MOCK_ACCOUNTS[0];
        let from = MOCK_ACCOUNTS[1];

        let code = bytecode! {
            STOP
        };

        let ctx = TestContext::<2, 1>::new(
            None,
            |accs| {
                accs[0].address(to).balance(eth(1)).code(code);
                accs[1].address(from).balance(eth(1)).nonce(multibyte_nonce);
            },
            |mut txs, _| {
                txs[0].to(to).from(from);
            },
            |block, _| block,
        )
        .unwrap();

        CircuitTestBuilder::new_from_test_ctx(ctx).run();
    }

    fn begin_tx_gadget_rand(enable_skipping_invalid_tx: bool) {
        let random_amount = Word::from_little_endian(&rand_bytes(32)) % eth(1);
        let random_gas_price = Word::from_little_endian(&rand_bytes(32)) % gwei(2);
        // If this test fails, we want these values to appear in the CI logs.
        dbg!(random_amount, random_gas_price);

        for (value, gas_price, calldata, code) in [
            // Transfer random ether to account with empty code, successfully
            (random_amount, gwei(2), vec![], None),
            // Transfer nothing with random gas_price to account with empty code, successfully
            (eth(0), random_gas_price, vec![], None),
            // Transfer random ether, successfully
            (random_amount, gwei(2), vec![], Some(code_with_return())),
            // Transfer nothing with random gas_price, successfully
            (eth(0), random_gas_price, vec![], Some(code_with_return())),
            // Transfer random ether, tx reverts
            (random_amount, gwei(2), vec![], Some(code_with_revert())),
            // Transfer nothing with random gas_price, tx reverts
            (eth(0), random_gas_price, vec![], Some(code_with_revert())),
        ] {
            test_ok(
                mock_tx(value, gas_price, calldata),
                code,
                enable_skipping_invalid_tx,
            );
        }
    }

    #[test]
    fn begin_tx_gadget_rand_enable_skipping_invalid_tx() {
        begin_tx_gadget_rand(true);
    }

    #[test]
    fn begin_tx_gadget_rand_disable_skipping_invalid_tx() {
        begin_tx_gadget_rand(false);
    }

    #[test]
    fn begin_tx_no_code() {
        let ctx = TestContext::<2, 1>::new(
            None,
            |accs| {
                accs[0].address(MOCK_ACCOUNTS[0]).balance(eth(20));
                accs[1].address(MOCK_ACCOUNTS[1]).balance(eth(10));
            },
            |mut txs, _accs| {
                txs[0]
                    .from(MOCK_ACCOUNTS[0])
                    .to(MOCK_ACCOUNTS[1])
                    .gas_price(gwei(2))
                    .gas(Word::from(0x10000))
                    .value(eth(2));
            },
            |block, _tx| block.number(0xcafeu64),
        )
        .unwrap();

        CircuitTestBuilder::new_from_test_ctx(ctx).run();
    }

    #[test]
    fn begin_tx_no_account() {
        let ctx = TestContext::<1, 1>::new(
            None,
            |accs| {
                accs[0].address(MOCK_ACCOUNTS[0]).balance(eth(20));
            },
            |mut txs, _accs| {
                txs[0]
                    .from(MOCK_ACCOUNTS[0])
                    .to(MOCK_ACCOUNTS[1])
                    .gas_price(gwei(2))
                    .gas(Word::from(0x10000))
                    .value(eth(2));
            },
            |block, _tx| block.number(0xcafeu64),
        )
        .unwrap();

        CircuitTestBuilder::new_from_test_ctx(ctx).run();
    }

    fn begin_tx_deploy(nonce: u64) {
        let code = bytecode! {
            // [ADDRESS, STOP]
            PUSH32(word!("3000000000000000000000000000000000000000000000000000000000000000"))
            PUSH1(0)
            MSTORE

            PUSH1(2)
            PUSH1(0)
            RETURN
        };
        let ctx = TestContext::<1, 1>::new(
            None,
            |accs| {
                accs[0]
                    .address(MOCK_ACCOUNTS[0])
                    .balance(eth(20))
                    .nonce(nonce);
            },
            |mut txs, _accs| {
                txs[0]
                    .from(MOCK_ACCOUNTS[0])
                    .gas_price(gwei(2))
                    .gas(Word::from(0x10000))
                    .value(eth(2))
                    .input(code.into());
            },
            |block, _tx| block.number(0xcafeu64),
        )
        .unwrap();

        CircuitTestBuilder::new_from_test_ctx(ctx).run();
    }

    #[test]
    fn begin_tx_deploy_nonce_zero() {
        begin_tx_deploy(0);
    }
    #[test]
    fn begin_tx_deploy_nonce_small_1byte() {
        begin_tx_deploy(1);
        begin_tx_deploy(127);
    }
    #[test]
    fn begin_tx_deploy_nonce_big_1byte() {
        begin_tx_deploy(128);
        begin_tx_deploy(255);
    }
    #[test]
    fn begin_tx_deploy_nonce_2bytes() {
        begin_tx_deploy(0x0100u64);
        begin_tx_deploy(0x1020u64);
        begin_tx_deploy(0xffffu64);
    }
    #[test]
    fn begin_tx_deploy_nonce_3bytes() {
        begin_tx_deploy(0x010000u64);
        begin_tx_deploy(0x102030u64);
        begin_tx_deploy(0xffffffu64);
    }
    #[test]
    fn begin_tx_deploy_nonce_4bytes() {
        begin_tx_deploy(0x01000000u64);
        begin_tx_deploy(0x10203040u64);
        begin_tx_deploy(0xffffffffu64);
    }
    #[test]
    fn begin_tx_deploy_nonce_5bytes() {
        begin_tx_deploy(0x0100000000u64);
        begin_tx_deploy(0x1020304050u64);
        begin_tx_deploy(0xffffffffffu64);
    }
    #[test]
    fn begin_tx_deploy_nonce_6bytes() {
        begin_tx_deploy(0x010000000000u64);
        begin_tx_deploy(0x102030405060u64);
        begin_tx_deploy(0xffffffffffffu64);
    }
    #[test]
    fn begin_tx_deploy_nonce_7bytes() {
        begin_tx_deploy(0x01000000000000u64);
        begin_tx_deploy(0x10203040506070u64);
        begin_tx_deploy(0xffffffffffffffu64);
    }
    #[test]
    fn begin_tx_deploy_nonce_8bytes() {
        begin_tx_deploy(0x0100000000000000u64);
        begin_tx_deploy(0x1020304050607080u64);
        begin_tx_deploy(0xfffffffffffffffeu64);
    }

    #[test]
    #[should_panic]
    fn begin_tx_disable_skipping_invalid_tx_invalid_nonce() {
        begin_tx_invalid_nonce(false);
    }

    #[test]
    #[should_panic]
    fn begin_tx_disable_skipping_invalid_tx_not_enough_eth() {
        begin_tx_not_enough_eth(false);
    }

    #[test]
    #[should_panic]
    fn begin_tx_disable_skipping_invalid_tx_insufficient_gas() {
        begin_tx_insufficient_gas(false);
    }

    #[test]
    fn begin_tx_enable_skipping_invalid_tx() {
        begin_tx_invalid_nonce(true);
        begin_tx_not_enough_eth(true);
        begin_tx_insufficient_gas(true);
    }

    fn begin_tx_invalid_nonce(enable_skipping_invalid_tx: bool) {
        // The nonce of the account doing the transaction is not correct
        // Use the same nonce value for two transactions.

        let to = MOCK_ACCOUNTS[0];
        let from = MOCK_ACCOUNTS[1];

        let code = bytecode! {
            STOP
        };

        let ctx = TestContext::<2, 2>::new(
            None,
            |accs| {
                accs[0].address(to).balance(eth(1)).code(code);
                accs[1].address(from).balance(eth(1)).nonce(1);
            },
            |mut txs, _| {
                // Work around no payment to the coinbase address
                txs[0].to(to).from(from).nonce(1);
                txs[1]
                    .to(to)
                    .from(from)
                    .nonce(1)
                    .enable_skipping_invalid_tx(enable_skipping_invalid_tx);
            },
            |block, _| block,
        )
        .unwrap();

        CircuitTestBuilder::new_from_test_ctx(ctx)
            .params(CircuitsParams {
                max_txs: 2,
                ..Default::default()
            })
            .run();
    }

    fn begin_tx_not_enough_eth(enable_skipping_invalid_tx: bool) {
        // The account does not have enough ETH to pay for eth_value + tx_gas *
        // tx_gas_price.
        let to = MOCK_ACCOUNTS[0];
        let from = MOCK_ACCOUNTS[1];

        let balance = gwei(1) + Word::from(10u64.pow(5));
        let ctx = TestContext::<2, 2>::new(
            None,
            |accs| {
                accs[0].address(to).balance(balance);
                accs[1].address(from).balance(balance).nonce(1);
            },
            |mut txs, _| {
                // Work around no payment to the coinbase address
                txs[0]
                    .to(to)
                    .from(from)
                    .nonce(1)
                    .gas_price(Word::from(1u64));
                txs[1]
                    .to(to)
                    .from(from)
                    .nonce(2)
                    .gas_price(gwei(1))
                    .gas(Word::from(10u64.pow(5)))
                    .enable_skipping_invalid_tx(enable_skipping_invalid_tx);
            },
            |block, _| block,
        )
        .unwrap();

        CircuitTestBuilder::new_from_test_ctx(ctx)
            .params(CircuitsParams {
                max_txs: 2,
                ..Default::default()
            })
            .run();
    }

    fn begin_tx_insufficient_gas(enable_skipping_invalid_tx: bool) {
        let to = MOCK_ACCOUNTS[0];
        let from = MOCK_ACCOUNTS[1];

        let balance = eth(1);
        let ctx = TestContext::<2, 2>::new(
            None,
            |accs| {
                accs[0].address(to).balance(balance);
                accs[1].address(from).balance(balance).nonce(1);
            },
            |mut txs, _| {
                // Work around no payment to the coinbase address
                txs[0].to(to).from(from).nonce(1);
                txs[1]
                    .to(to)
                    .from(from)
                    .nonce(2)
                    .gas_price(gwei(1))
                    .gas(Word::from(1))
                    .enable_skipping_invalid_tx(enable_skipping_invalid_tx);
            },
            |block, _| block,
        )
        .unwrap();

        CircuitTestBuilder::new_from_test_ctx(ctx)
            .params(CircuitsParams {
                max_txs: 2,
                ..Default::default()
            })
            .run();
    }
}<|MERGE_RESOLUTION|>--- conflicted
+++ resolved
@@ -12,13 +12,8 @@
             },
             is_precompiled,
             math_gadget::{
-<<<<<<< HEAD
-                AddWordsGadget, ContractCreateGadget, IsEqualGadget, IsZeroGadget, LtGadget,
+                AddWordsGadget, ConstantDivisionGadget, ContractCreateGadget, IsEqualGadget, IsZeroGadget, LtGadget,
                 LtWordGadget, MulWordByU64Gadget,
-=======
-                ConstantDivisionGadget, ContractCreateGadget, IsEqualGadget, IsZeroGadget,
-                MulWordByU64Gadget, RangeCheckGadget,
->>>>>>> 3575aabd
             },
             not, or, select, CachedRegion, Cell, StepRws, Word,
         },
@@ -49,7 +44,6 @@
     tx_value: Word<F>,
     tx_call_data_length: Cell<F>,
     tx_call_data_gas_cost: Cell<F>,
-<<<<<<< HEAD
     tx_is_invalid: Cell<F>,
     tx_access_list_gas_cost: Cell<F>,
     nonce: Cell<F>,
@@ -57,9 +51,7 @@
     is_nonce_valid: IsEqualGadget<F>,
     effective_gas_fee: Word<F>,
     effective_tx_value: Word<F>,
-=======
     tx_call_data_word_length: ConstantDivisionGadget<F, N_BYTES_U64>,
->>>>>>> 3575aabd
     reversion_info: ReversionInfo<F>,
     is_gas_not_enough: LtGadget<F, N_BYTES_GAS>,
     transfer_with_gas_fee: TransferWithGasFeeGadget<F>,
@@ -69,18 +61,15 @@
     create: ContractCreateGadget<F, false>,
     callee_not_exists: IsZeroGadget<F>,
     is_caller_callee_equal: Cell<F>,
-<<<<<<< HEAD
     total_eth_cost: AddWordsGadget<F, 2, true>,
     total_eth_cost_sum: Word<F>,
     balance_not_enough: LtWordGadget<F>,
-=======
     // EIP-3651 (Warm COINBASE)
     coinbase: Cell<F>,
     // Caller, callee and a list addresses are added to the access list before
     // coinbase, and may be duplicate.
     // <https://github.com/ethereum/go-ethereum/blob/604e215d1bb070dff98fb76aa965064c74e3633f/core/state/statedb.go#LL1119C9-L1119C9>
     is_coinbase_warm: Cell<F>,
->>>>>>> 3575aabd
 }
 
 impl<F: Field> ExecutionGadget<F> for BeginTxGadget<F> {
@@ -185,11 +174,8 @@
             GasCost::CREATION_TX.expr(),
             GasCost::TX.expr(),
         ) + tx_call_data_gas_cost.expr()
-<<<<<<< HEAD
-            + tx_access_list_gas_cost.expr();
-=======
+            + tx_access_list_gas_cost.expr()
             + init_code_gas_cost;
->>>>>>> 3575aabd
 
         // Check gas_left is sufficient
         let gas_left = tx_gas.expr() - intrinsic_gas_cost.clone();
@@ -544,7 +530,6 @@
             tx_value,
             tx_call_data_length,
             tx_call_data_gas_cost,
-<<<<<<< HEAD
             tx_is_invalid,
             tx_access_list_gas_cost,
             nonce,
@@ -552,9 +537,7 @@
             is_nonce_valid,
             effective_gas_fee,
             effective_tx_value,
-=======
             tx_call_data_word_length,
->>>>>>> 3575aabd
             reversion_info,
             is_gas_not_enough,
             transfer_with_gas_fee,
@@ -564,14 +547,11 @@
             create,
             callee_not_exists,
             is_caller_callee_equal,
-<<<<<<< HEAD
             total_eth_cost,
             total_eth_cost_sum,
             balance_not_enough,
-=======
             coinbase,
             is_coinbase_warm,
->>>>>>> 3575aabd
         }
     }
 
@@ -664,7 +644,6 @@
             offset,
             Value::known(F::from(tx.call_data_gas_cost)),
         )?;
-<<<<<<< HEAD
 
         self.tx_is_invalid
             .assign(region, offset, Value::known(F::from(tx.invalid_tx as u64)))?;
@@ -690,22 +669,19 @@
             nonce_prev.to_scalar().unwrap(),
         )?;
 
-=======
         self.tx_call_data_word_length
             .assign(region, offset, tx.call_data_length as u128 + 31)?;
->>>>>>> 3575aabd
         self.reversion_info.assign(
             region,
             offset,
             call.rw_counter_end_of_reversion,
             call.is_persistent,
         )?;
-<<<<<<< HEAD
 
         let intrinsic_gas = select::value(
             F::from(tx.is_create as u64),
-            F::from(GasCost::CREATION_TX.as_u64()),
-            F::from(GasCost::TX.as_u64()),
+            F::from(GasCost::CREATION_TX),
+            F::from(GasCost::TX),
         ) + F::from(tx.call_data_gas_cost)
             + F::from(tx.access_list_gas_cost);
 
@@ -729,10 +705,6 @@
             offset,
             Some(intrinsic_tx_value.clone().to_le_bytes()),
         )?;
-=======
-        self.sufficient_gas_left
-            .assign(region, offset, F::from(tx.gas - step.gas_cost))?;
->>>>>>> 3575aabd
         self.transfer_with_gas_fee.assign(
             region,
             offset,
@@ -1200,12 +1172,7 @@
         )
         .unwrap();
 
-        CircuitTestBuilder::new_from_test_ctx(ctx)
-            .params(CircuitsParams {
-                max_txs: 2,
-                ..Default::default()
-            })
-            .run();
+        CircuitTestBuilder::new_from_test_ctx(ctx).run();
     }
 
     fn begin_tx_not_enough_eth(enable_skipping_invalid_tx: bool) {
@@ -1240,12 +1207,7 @@
         )
         .unwrap();
 
-        CircuitTestBuilder::new_from_test_ctx(ctx)
-            .params(CircuitsParams {
-                max_txs: 2,
-                ..Default::default()
-            })
-            .run();
+        CircuitTestBuilder::new_from_test_ctx(ctx).run();
     }
 
     fn begin_tx_insufficient_gas(enable_skipping_invalid_tx: bool) {
@@ -1274,11 +1236,6 @@
         )
         .unwrap();
 
-        CircuitTestBuilder::new_from_test_ctx(ctx)
-            .params(CircuitsParams {
-                max_txs: 2,
-                ..Default::default()
-            })
-            .run();
+        CircuitTestBuilder::new_from_test_ctx(ctx).run();
     }
 }