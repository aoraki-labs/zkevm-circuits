--- conflicted
+++ resolved
@@ -201,10 +201,7 @@
         eth_block: &EthBlock,
         eth_tx: &eth_types::Transaction,
         is_success: bool,
-<<<<<<< HEAD
-=======
         is_taiko: bool,
->>>>>>> 536165e3
     ) -> Result<Self, Error> {
         let (found, _) = sdb.get_account(&eth_tx.from);
         if !found {
@@ -266,11 +263,7 @@
         }
 
         Ok(Self {
-<<<<<<< HEAD
-            tx: eth_tx.into(),
-=======
             tx,
->>>>>>> 536165e3
             calls: vec![call],
             steps: Vec::new(),
         })
