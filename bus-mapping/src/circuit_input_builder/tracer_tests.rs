use super::*;
use crate::{
    circuit_input_builder::access::gen_state_access_trace,
    error::{ExecError, OogError},
    geth_errors::{
        GETH_ERR_GAS_UINT_OVERFLOW, GETH_ERR_OUT_OF_GAS, GETH_ERR_STACK_OVERFLOW,
        GETH_ERR_STACK_UNDERFLOW,
    },
    state_db::Account,
};
use eth_types::{
    address, bytecode,
    evm_types::{stack::Stack, Gas, OpcodeId},
    geth_types::GethData,
    word, Bytecode, Hash, ToAddress, ToWord, Word,
};
use lazy_static::lazy_static;
use mock::{
    test_ctx::{helpers::*, LoggerConfig, TestContext},
    MOCK_COINBASE,
};
use pretty_assertions::assert_eq;
use std::collections::HashSet;

// Helper struct that contains a CircuitInputBuilder, a particuar tx and a
// particular execution step so that we can easily get a
// CircuitInputStateRef to have a context in order to get the error at a
// given step.
struct CircuitInputBuilderTx {
    builder: CircuitInputBuilder,
    tx: Transaction,
    pub(crate) tx_ctx: TransactionContext,
}

impl CircuitInputBuilderTx {
    fn new(geth_data: &GethData, geth_step: &GethExecStep) -> Self {
        let block = crate::mock::BlockData::new_from_geth_data(geth_data.clone());
        let mut builder = block.new_circuit_input_builder();
        let tx = builder
<<<<<<< HEAD
            .new_tx(&block.eth_block.transactions[0], true)
=======
            .new_tx(&block.eth_block, &block.eth_block.transactions[0], true)
>>>>>>> 536165e3
            .unwrap();
        let tx_ctx = TransactionContext::new(
            &block.eth_block.transactions[0],
            &GethExecTrace {
                gas: Gas(0),
                failed: false,
                return_value: "".to_owned(),
                struct_logs: vec![geth_step.clone()],
            },
            false,
        )
        .unwrap();

        Self {
            builder,
            tx,
            tx_ctx,
        }
    }

    fn state_ref(&mut self) -> CircuitInputStateRef {
        self.builder.state_ref(&mut self.tx, &mut self.tx_ctx)
    }
}

lazy_static! {
    static ref ADDR_A: Address = Address::zero();
    static ref WORD_ADDR_A: Word = ADDR_A.to_word();
    static ref ADDR_B: Address = address!("0x0000000000000000000000000000000000000123");
    static ref WORD_ADDR_B: Word = ADDR_B.to_word();
}

fn mock_internal_create() -> Call {
    Call {
        call_id: 0,
        caller_id: 0,
        last_callee_id: 0,
        kind: CallKind::Create,
        is_static: false,
        is_root: false,
        is_persistent: false,
        is_success: false,
        rw_counter_end_of_reversion: 0,
        caller_address: *ADDR_A,
        address: *ADDR_B,
        code_source: CodeSource::Memory,
        code_hash: Hash::zero(),
        depth: 2,
        value: Word::zero(),
        call_data_offset: 0,
        call_data_length: 0,
        return_data_offset: 0,
        return_data_length: 0,
        last_callee_return_data_offset: 0,
        last_callee_return_data_length: 0,
    }
}

fn mock_root_create() -> Call {
    Call {
        call_id: 0,
        caller_id: 0,
        last_callee_id: 0,
        kind: CallKind::Create,
        is_static: false,
        is_root: true,
        is_persistent: false,
        is_success: false,
        rw_counter_end_of_reversion: 0,
        caller_address: *ADDR_A,
        address: *ADDR_B,
        code_source: CodeSource::Memory,
        code_hash: Hash::zero(),
        depth: 1,
        value: Word::zero(),
        call_data_offset: 0,
        call_data_length: 0,
        return_data_offset: 0,
        return_data_length: 0,
        last_callee_return_data_offset: 0,
        last_callee_return_data_length: 0,
    }
}

// Geth Errors ignored
//
// These errors happen in a CALL, CALLCODE, DELEGATECALL or STATICCALL, and
// are used internally but not propagated in geth to the scope where the
// tracer is used.

fn check_err_depth(step: &GethExecStep, next_step: Option<&GethExecStep>) -> bool {
    matches!(
        step.op,
        OpcodeId::CALL
            | OpcodeId::CALLCODE
            | OpcodeId::DELEGATECALL
            | OpcodeId::STATICCALL
            | OpcodeId::CREATE
            | OpcodeId::CREATE2
    ) && step.error.is_none()
        && result(next_step).is_zero()
        && step.depth == 1025
}

#[test]
fn tracer_err_depth() {
    // Recursive CALL will exaust the call depth
    let code = bytecode! {
             PUSH1(0x0) // retLength
             PUSH1(0x0) // retOffset
             PUSH1(0x0) // argsLength
             PUSH1(0x0) // argsOffset
             PUSH1(0x42) // value
             PUSH32(*WORD_ADDR_A) // addr
             PUSH32(0x8_0000_0000_0000_u64) // gas
             CALL
             PUSH2(0xab)
             STOP
    };

    // Create a custom tx setting Gas to
    let block: GethData = TestContext::<2, 1>::new_with_logger_config(
        None,
        |accs| {
            accs[0]
                .address(*ADDR_A)
                .balance(Word::from(1u64 << 20))
                .code(code);
            accs[1]
                .address(address!("0x0000000000000000000000000000000000000010"))
                .balance(Word::from(10u64.pow(19)));
        },
        |mut txs, accs| {
            txs[0]
                .to(accs[0].address)
                .from(accs[1].address)
                .gas(Word::from(10u64.pow(15)));
        },
        |block, _tx| block.number(0xcafeu64),
        LoggerConfig::enable_memory(),
    )
    .unwrap()
    .into();

    let struct_logs = &block.geth_traces[0].struct_logs;

    // get last CALL
    let (index, step) = block.geth_traces[0]
        .struct_logs
        .iter()
        .enumerate()
        .rev()
        .find(|(_, s)| s.op == OpcodeId::CALL)
        .unwrap();
    let next_step = block.geth_traces[0].struct_logs.get(index + 1);
    assert_eq!(step.op, OpcodeId::CALL);
    assert_eq!(step.depth, 1025u16);
    assert_eq!(step.error, None);
    // Some sanity checks
    assert_eq!(struct_logs[index + 1].op, OpcodeId::PUSH2);
    assert_eq!(struct_logs[index + 1].depth, 1025u16);
    assert_eq!(struct_logs[index + 1].stack, Stack(vec![Word::zero()])); // success = 0
    assert_eq!(struct_logs[index + 2].op, OpcodeId::STOP);
    assert_eq!(struct_logs[index + 2].depth, 1025u16);

    assert!(check_err_depth(step, next_step));

    let mut builder = CircuitInputBuilderTx::new(&block, step);
    assert_eq!(
        builder.state_ref().get_step_err(step, next_step).unwrap(),
        Some(ExecError::Depth)
    );
}

#[test]
fn tracer_err_insufficient_balance() {
    let code_a = bytecode! {
        PUSH1(0x0) // retLength
        PUSH1(0x0) // retOffset
        PUSH1(0x0) // argsLength
        PUSH1(0x0) // argsOffset
        PUSH32(Word::from(0x1000)) // value
        PUSH32(*WORD_ADDR_B) // addr
        PUSH32(0x1_0000) // gas
        CALL

        PUSH2(0xaa)
    };
    let code_b = bytecode! {
        PUSH1(0x01) // value
        PUSH1(0x02) // key
        SSTORE

        PUSH3(0xbb)
    };

    // Get the execution steps from the external tracer
    let block: GethData = TestContext::<3, 2>::new_with_logger_config(
        None,
        |accs| {
            accs[0]
                .address(address!("0x0000000000000000000000000000000000000000"))
                .code(code_a);
            accs[1]
                .address(address!("0x000000000000000000000000000000000cafe001"))
                .code(code_b);
            accs[2]
                .address(address!("0x000000000000000000000000000000000cafe002"))
                .balance(Word::from(1u64 << 30));
        },
        |mut txs, accs| {
            txs[0].to(accs[0].address).from(accs[2].address);
            txs[1].to(accs[1].address).from(accs[2].address).nonce(1);
        },
        |block, _tx| block.number(0xcafeu64),
        LoggerConfig::enable_memory(),
    )
    .unwrap()
    .into();

    // get last CALL
    let (index, step) = block.geth_traces[0]
        .struct_logs
        .iter()
        .enumerate()
        .rev()
        .find(|(_, s)| s.op == OpcodeId::CALL)
        .unwrap();
    let next_step = block.geth_traces[0].struct_logs.get(index + 1);
    assert_eq!(step.error, None);
    assert_eq!(next_step.unwrap().op, OpcodeId::PUSH2);
    assert_eq!(next_step.unwrap().stack, Stack(vec![Word::zero()])); // failure = 0

    let mut builder = CircuitInputBuilderTx::new(&block, step);
    assert_eq!(
        builder.state_ref().get_step_err(step, next_step).unwrap(),
        Some(ExecError::InsufficientBalance)
    );
}

#[test]
fn tracer_call_success() {
    let code_a = bytecode! {
        PUSH1(0x0) // retLength
        PUSH1(0x0) // retOffset
        PUSH1(0x0) // argsLength
        PUSH1(0x0) // argsOffset
        PUSH32(Word::from(0x1000)) // value
        PUSH32(Word::from(0x000000000000000000000000000000000cafe001)) // addr
        PUSH32(0x1_0000) // gas
        CALL
        PUSH2(0xaa)
    };
    let code_b = bytecode! {
        STOP
    };

    // Get the execution steps from the external tracer
    let block: GethData = TestContext::<3, 1>::new(
        None,
        |accs| {
            accs[0]
                .address(address!("0x0000000000000000000000000000000000000000"))
                .code(code_a)
                .balance(Word::from(10000u64));
            accs[1]
                .address(address!("0x000000000000000000000000000000000cafe001"))
                .code(code_b);
            accs[2]
                .address(address!("0x000000000000000000000000000000000cafe002"))
                .balance(Word::from(1u64 << 30));
        },
        |mut txs, accs| {
            txs[0].to(accs[0].address).from(accs[2].address);
        },
        |block, _tx| block.number(0xcafeu64),
    )
    .unwrap()
    .into();

    // get last CALL
    let (index, step) = block.geth_traces[0]
        .struct_logs
        .iter()
        .enumerate()
        .rev()
        .find(|(_, s)| s.op == OpcodeId::CALL)
        .unwrap();
    let next_step = block.geth_traces[0].struct_logs.get(index + 1);
    assert_eq!(step.error, None);
    assert_eq!(next_step.unwrap().op, OpcodeId::STOP);
    assert_eq!(next_step.unwrap().stack, Stack(vec![]));

    let mut builder = CircuitInputBuilderTx::new(&block, step);
    let error = builder.state_ref().get_step_err(step, next_step);
    // expects no errors detected
    assert_eq!(error.unwrap(), None);
}

#[test]
fn tracer_err_address_collision() {
    // We do CREATE2 twice with the same parameters, with a code_creater
    // that outputs the same, which will lead to the same new
    // contract address.
    let code_creator = bytecode! {
        .op_mstore(0x00, 0x00)
        .op_return(0x00, 0x01)
    };

    // code_a calls code_b which executes code_creator in CREATE2
    let code_a = bytecode! {
        PUSH1(0x0) // retLength
        PUSH1(0x0) // retOffset
        PUSH1(0x0) // argsLength
        PUSH1(0x0) // argsOffset
        PUSH1(0x0) // value
        PUSH32(*WORD_ADDR_B) // addr
        PUSH32(0x1_0000) // gas
        CALL

        PUSH2(0xaa)
    };

    let mut code_b = Bytecode::default();
    // pad code_creator to multiple of 32 bytes
    let len = code_creator.to_vec().len();
    let code_creator: Vec<u8> = code_creator
        .to_vec()
        .iter()
        .cloned()
        .chain(0u8..((32 - len % 32) as u8))
        .collect();
    for (index, word) in code_creator.chunks(32).enumerate() {
        code_b.op_mstore(index * 32, Word::from_big_endian(word));
    }
    let code_b_end = bytecode! {
        PUSH3(0x123456) // salt
        PUSH1(len) // length
        PUSH1(0x00) // offset
        PUSH1(0x00) // value
        CREATE2

        PUSH3(0x123456) // salt
        PUSH1(len) // length
        PUSH1(0x00) // offset
        PUSH1(0x00) // value
        CREATE2

        PUSH3(0xbb)
    };
    code_b.append(&code_b_end);
    // Get the execution steps from the external tracer
    let block: GethData = TestContext::<3, 2>::new_with_logger_config(
        None,
        |accs| {
            accs[0]
                .address(address!("0x0000000000000000000000000000000000000000"))
                .code(code_a);
            accs[1].address(*ADDR_B).code(code_b);
            accs[2]
                .address(address!("0x000000000000000000000000000000000cafe002"))
                .balance(Word::from(1u64 << 30));
        },
        |mut txs, accs| {
            txs[0].to(accs[0].address).from(accs[2].address);
            txs[1].to(accs[1].address).from(accs[2].address).nonce(1);
        },
        |block, _tx| block.number(0xcafeu64),
        LoggerConfig::enable_memory(),
    )
    .unwrap()
    .into();

    // get last CREATE2
    let (index, step) = block.geth_traces[0]
        .struct_logs
        .iter()
        .enumerate()
        .rev()
        .find(|(_, s)| s.op == OpcodeId::CREATE2)
        .unwrap();
    let next_step = block.geth_traces[0].struct_logs.get(index + 1);
    let memory = next_step.unwrap().memory.clone();

    let create2_address: Address = {
        // get first RETURN
        let (index, _) = block.geth_traces[0]
            .struct_logs
            .iter()
            .enumerate()
            .find(|(_, s)| s.op == OpcodeId::RETURN)
            .unwrap();
        let next_step = block.geth_traces[0].struct_logs.get(index + 1);
        let addr_word = next_step.unwrap().stack.last().unwrap();
        addr_word.to_address()
    };

    let mut builder = CircuitInputBuilderTx::new(&block, step);
    // Set up call context at CREATE2
    builder.tx_ctx.call_is_success.push(false);
    builder.state_ref().push_call(mock_internal_create());
    builder.state_ref().call_ctx_mut().unwrap().memory = memory;
    // Set up account and contract that exist during the second CREATE2
    builder.builder.sdb.set_account(
        &ADDR_B,
        Account {
            balance: Word::from(555u64), /* same value as in
                                          * `mock::new_tracer_account` */
            ..Account::zero()
        },
    );
    builder
        .builder
        .sdb
        .set_account(&create2_address, Account::zero());
    assert_eq!(
        builder.state_ref().get_step_err(step, next_step).unwrap(),
        Some(ExecError::ContractAddressCollision)
    );
}

#[test]
fn tracer_create_collision_free() {
    // We do CREATE twice with the same parameters, with a code_creater
    // that outputs not the same, which will lead to the different new
    // contract address.
    let code_creator = bytecode! {
        .op_mstore(0x00, 0x00)
        .op_return(0x00, 0x01)
    };

    // code_a calls code_b which executes code_creator in CREATE2
    let code_a = bytecode! {
        PUSH1(0x0) // retLength
        PUSH1(0x0) // retOffset
        PUSH1(0x0) // argsLength
        PUSH1(0x0) // argsOffset
        PUSH1(0x0) // value
        PUSH32(*WORD_ADDR_B) // addr
        PUSH32(0x1_0000) // gas
        CALL

        PUSH2(0xaa)
    };

    let mut code_b = Bytecode::default();
    // pad code_creator to multiple of 32 bytes
    let len = code_creator.to_vec().len();
    let code_creator: Vec<u8> = code_creator
        .to_vec()
        .iter()
        .cloned()
        .chain(0u8..((32 - len % 32) as u8))
        .collect();
    for (index, word) in code_creator.chunks(32).enumerate() {
        code_b.op_mstore(index * 32, Word::from_big_endian(word));
    }
    let code_b_end = bytecode! {
        PUSH1(len) // length
        PUSH1(0x00) // offset
        PUSH1(0x00) // value
        CREATE

        PUSH1(len) // length
        PUSH1(0x00) // offset
        PUSH1(0x00) // value
        CREATE

        PUSH3(0xbb)
    };
    code_b.append(&code_b_end);
    // Get the execution steps from the external tracer
    let block: GethData = TestContext::<3, 2>::new_with_logger_config(
        None,
        |accs| {
            accs[0]
                .address(address!("0x0000000000000000000000000000000000000000"))
                .code(code_a);
            accs[1].address(*ADDR_B).code(code_b);
            accs[2]
                .address(address!("0x000000000000000000000000000000000cafe002"))
                .balance(Word::from(1u64 << 30));
        },
        |mut txs, accs| {
            txs[0].to(accs[0].address).from(accs[2].address);
            txs[1].to(accs[1].address).from(accs[2].address).nonce(1);
        },
        |block, _tx| block.number(0xcafeu64),
        LoggerConfig::enable_memory(),
    )
    .unwrap()
    .into();

    // get last CREATE
    let (index, step) = block.geth_traces[0]
        .struct_logs
        .iter()
        .enumerate()
        .rev()
        .find(|(_, s)| s.op == OpcodeId::CREATE)
        .unwrap();
    let next_step = block.geth_traces[0].struct_logs.get(index + 1);
    let memory = next_step.unwrap().memory.clone();

    let create_address: Address = {
        // get first RETURN
        let (index, _) = block.geth_traces[0]
            .struct_logs
            .iter()
            .enumerate()
            .find(|(_, s)| s.op == OpcodeId::RETURN)
            .unwrap();
        let next_step = block.geth_traces[0].struct_logs.get(index + 1);
        let addr_word = next_step.unwrap().stack.last().unwrap();
        addr_word.to_address()
    };

    let mut builder = CircuitInputBuilderTx::new(&block, step);
    // Set up call context at CREATE
    builder.tx_ctx.call_is_success.push(false);
    builder.state_ref().push_call(mock_internal_create());
    builder.state_ref().call_ctx_mut().unwrap().memory = memory;
    // Set up account and contract that exist during the second CREATE2
    builder.builder.sdb.set_account(
        &ADDR_B,
        Account {
            nonce: 0,
            balance: Word::from(555u64), /* same value as in
                                          * `mock::new_tracer_account` */
            storage: HashMap::new(),
            code_hash: Hash::zero(),
        },
    );
    builder.builder.sdb.set_account(
        &create_address,
        Account {
            nonce: 0,
            balance: Word::zero(),
            storage: HashMap::new(),
            code_hash: Hash::zero(),
        },
    );

    let error = builder.state_ref().get_step_err(step, next_step);
    // expects no errors detected
    assert_eq!(error.unwrap(), None);
}

fn check_err_code_store_out_of_gas(step: &GethExecStep, next_step: Option<&GethExecStep>) -> bool {
    let length = step.stack.nth_last(1).unwrap();
    step.op == OpcodeId::RETURN
        && step.error.is_none()
        && result(next_step).is_zero()
        && Word::from(200) * length > Word::from(step.gas.0)
}

#[test]
fn tracer_err_code_store_out_of_gas() {
    // code_creator outputs an empty array of length 0x100, which will
    // exhaust the gas to store the code.
    let code_len = 0x100;
    let code_creator = bytecode! {
        .op_mstore(code_len, Word::zero())
        .op_return(0x00, code_len)
    };

    // code_a calls code_b which executes code_creator in CREATE
    let code_a = bytecode! {
        PUSH1(0x0) // retLength
        PUSH1(0x0) // retOffset
        PUSH1(0x0) // argsLength
        PUSH1(0x0) // argsOffset
        PUSH1(0x0) // value
        PUSH32(*WORD_ADDR_B) // addr
        PUSH32(0x1_0000) // gas
        CALL

        PUSH2(0xaa)
    };

    let mut code_b = Bytecode::default();
    // pad code_creator to multiple of 32 bytes
    let len = code_creator.to_vec().len();
    let code_creator: Vec<u8> = code_creator
        .to_vec()
        .iter()
        .cloned()
        .chain(0..(32 - len % 32) as u8)
        .collect();
    for (index, word) in code_creator.chunks(32).enumerate() {
        code_b.op_mstore(index * 32, Word::from_big_endian(word));
    }
    let code_b_end = bytecode! {
        PUSH32(len) // length
        PUSH1(0x00) // offset
        PUSH1(0x00) // value
        CREATE

        PUSH3(0xbb)
    };
    code_b.append(&code_b_end);
    // Get the execution steps from the external tracer
    let block: GethData = TestContext::<3, 2>::new_with_logger_config(
        None,
        |accs| {
            accs[0]
                .address(address!("0x0000000000000000000000000000000000000000"))
                .code(code_a);
            accs[1].address(*ADDR_B).code(code_b);
            accs[2]
                .address(address!("0x000000000000000000000000000000000cafe002"))
                .balance(Word::from(1u64 << 30));
        },
        |mut txs, accs| {
            txs[0].to(accs[0].address).from(accs[2].address);
            txs[1].to(accs[1].address).from(accs[2].address).nonce(1);
        },
        |block, _tx| block.number(0xcafeu64),
        LoggerConfig::enable_memory(),
    )
    .unwrap()
    .into();

    // get last RETURN
    let (index, step) = block.geth_traces[0]
        .struct_logs
        .iter()
        .enumerate()
        .rev()
        .find(|(_, s)| s.op == OpcodeId::RETURN)
        .unwrap();
    let next_step = block.geth_traces[0].struct_logs.get(index + 1);
    assert!(check_err_code_store_out_of_gas(step, next_step));

    let mut builder = CircuitInputBuilderTx::new(&block, step);
    // Set up call context at CREATE
    builder.tx_ctx.call_is_success.push(false);
    builder.state_ref().push_call(mock_internal_create());
    assert_eq!(
        builder.state_ref().get_step_err(step, next_step).unwrap(),
        Some(ExecError::CodeStoreOutOfGas)
    );
}

#[test]
fn tracer_err_code_store_out_of_gas_tx_deploy() {
    // code_creator outputs an empty array of length 0x100, which will
    // exhaust the gas to store the code.
    let code_len = 0x100;
    let code_creator = bytecode! {
        .op_mstore(code_len, Word::zero())
        .op_return(0x00, code_len)
    };

    // Get the execution steps from the external tracer
    let block: GethData = TestContext::<2, 1>::new_with_logger_config(
        None,
        |accs| {
            accs[0].address(address!("0x0000000000000000000000000000000000000000"));
            accs[1].address(*ADDR_B).balance(Word::from(1u64 << 30));
        },
        |mut txs, accs| {
            txs[0]
                .from(accs[1].address)
                .gas(55000u64.into())
                .nonce(0)
                .input(code_creator.into());
        },
        |block, _tx| block.number(0x0264),
        LoggerConfig::enable_memory(),
    )
    .unwrap()
    .into();

    // get last RETURN
    let (index, step) = block.geth_traces[0]
        .struct_logs
        .iter()
        .enumerate()
        .rev()
        .find(|(_, s)| s.op == OpcodeId::RETURN)
        .unwrap();
    let next_step = block.geth_traces[0].struct_logs.get(index + 1);
    assert!(check_err_code_store_out_of_gas(step, next_step));

    let mut builder = CircuitInputBuilderTx::new(&block, step);
    // Set up call context at CREATE
    builder.tx_ctx.call_is_success.push(false);
    builder.state_ref().push_call(mock_root_create());
    assert_eq!(
        builder.state_ref().get_step_err(step, next_step).unwrap(),
        Some(ExecError::CodeStoreOutOfGas)
    );
}

fn check_err_invalid_code(step: &GethExecStep, next_step: Option<&GethExecStep>) -> bool {
    let offset = step.stack.nth_last(0).unwrap();
    let length = step.stack.nth_last(1).unwrap();
    step.op == OpcodeId::RETURN
        && step.error.is_none()
        && result(next_step).is_zero()
        && length > Word::zero()
        && !step.memory.is_empty()
        && step.memory.0.get(offset.low_u64() as usize) == Some(&0xef)
}

#[test]
fn tracer_err_invalid_code() {
    // code_creator outputs byte array that starts with 0xef, which is
    // invalid code.
    let code_creator = bytecode! {
        .op_mstore(0x00, word!("0xef00000000000000000000000000000000000000000000000000000000000000"))
        .op_return(0x00, 0x01)
    };

    // code_a calls code_b which executes code_creator in CREATE
    let code_a = bytecode! {
        PUSH1(0x0) // retLength
        PUSH1(0x0) // retOffset
        PUSH1(0x0) // argsLength
        PUSH1(0x0) // argsOffset
        PUSH1(0x0) // value
        PUSH32(*WORD_ADDR_B) // addr
        PUSH32(0x1_0000) // gas
        CALL

        PUSH2(0xaa)
    };

    let mut code_b = Bytecode::default();
    // pad code_creator to multiple of 32 bytes
    let len = code_creator.to_vec().len();
    let code_creator: Vec<u8> = code_creator
        .to_vec()
        .iter()
        .cloned()
        .chain(0u8..((32 - len % 32) as u8))
        .collect();
    for (index, word) in code_creator.chunks(32).enumerate() {
        code_b.op_mstore(index * 32, Word::from_big_endian(word));
    }
    let code_b_end = bytecode! {
        PUSH1(len) // length
        PUSH1(0x00) // offset
        PUSH1(0x00) // value
        CREATE

        PUSH3(0xbb)
    };
    code_b.append(&code_b_end);
    // Get the execution steps from the external tracer
    let block: GethData = TestContext::<3, 2>::new_with_logger_config(
        None,
        |accs| {
            accs[0]
                .address(address!("0x0000000000000000000000000000000000000000"))
                .code(code_a);
            accs[1].address(*ADDR_B).code(code_b);
            accs[2]
                .address(address!("0x000000000000000000000000000000000cafe002"))
                .balance(Word::from(1u64 << 30));
        },
        |mut txs, accs| {
            txs[0].to(accs[0].address).from(accs[2].address);
            txs[1].to(accs[1].address).from(accs[2].address).nonce(1);
        },
        |block, _tx| block.number(0xcafeu64),
        LoggerConfig::enable_memory(),
    )
    .unwrap()
    .into();

    // get last RETURN
    let (index, step) = block.geth_traces[0]
        .struct_logs
        .iter()
        .enumerate()
        .rev()
        .find(|(_, s)| s.op == OpcodeId::RETURN)
        .unwrap();
    let next_step = block.geth_traces[0].struct_logs.get(index + 1);
    assert!(check_err_invalid_code(step, next_step));

    let mut builder = CircuitInputBuilderTx::new(&block, step);
    // Set up call context at RETURN
    builder.tx_ctx.call_is_success.push(false);
    builder.state_ref().push_call(mock_internal_create());
    builder.state_ref().call_ctx_mut().unwrap().memory = step.memory.clone();
    assert_eq!(
        builder.state_ref().get_step_err(step, next_step).unwrap(),
        Some(ExecError::InvalidCreationCode)
    );
}

fn check_err_max_code_size_exceeded(step: &GethExecStep, next_step: Option<&GethExecStep>) -> bool {
    let length = step.stack.nth_last(1).unwrap();
    step.op == OpcodeId::RETURN
        && step.error.is_none()
        && result(next_step).is_zero()
        && length > Word::from(0x6000)
}

#[test]
fn tracer_err_max_code_size_exceeded() {
    // code_creator outputs an empty array of length 0x6000 + 1, which will
    // trigger the max code size limit.
    let code_len = 0x6000 + 1;
    let code_creator = bytecode! {
        .op_mstore(code_len, Word::zero())
        .op_return(0x00, code_len)
    };

    // code_a calls code_b which executes code_creator in CREATE
    let code_a = bytecode! {
        PUSH1(0x0) // retLength
        PUSH1(0x0) // retOffset
        PUSH1(0x0) // argsLength
        PUSH1(0x0) // argsOffset
        PUSH1(0x0) // value
        PUSH32(*WORD_ADDR_B) // addr
        PUSH32(0x10_0000) // gas
        CALL

        PUSH2(0xaa)
    };

    let mut code_b = Bytecode::default();
    // pad code_creator to multiple of 32 bytes
    let len = code_creator.to_vec().len();
    let code_creator: Vec<u8> = code_creator
        .to_vec()
        .iter()
        .cloned()
        .chain(0u8..((32 - len % 32) as u8))
        .collect();
    for (index, word) in code_creator.chunks(32).enumerate() {
        code_b.op_mstore(index * 32, Word::from_big_endian(word));
    }
    let code_b_end = bytecode! {
        PUSH32(len) // length
        PUSH1(0x00) // offset
        PUSH1(0x00) // value
        CREATE

        PUSH3(0xbb)
    };
    code_b.append(&code_b_end);
    // Get the execution steps from the external tracer
    let block: GethData = TestContext::<3, 2>::new_with_logger_config(
        None,
        |accs| {
            accs[0]
                .address(address!("0x0000000000000000000000000000000000000000"))
                .code(code_a);
            accs[1].address(*ADDR_B).code(code_b);
            accs[2]
                .address(address!("0x000000000000000000000000000000000cafe002"))
                .balance(Word::from(1u64 << 30));
        },
        |mut txs, accs| {
            txs[0].to(accs[0].address).from(accs[2].address);
            txs[1].to(accs[1].address).from(accs[2].address).nonce(1);
        },
        |block, _tx| block.number(0xcafeu64),
        LoggerConfig::enable_memory(),
    )
    .unwrap()
    .into();

    // get last RETURN
    let (index, step) = block.geth_traces[0]
        .struct_logs
        .iter()
        .enumerate()
        .rev()
        .find(|(_, s)| s.op == OpcodeId::RETURN)
        .unwrap();
    let next_step = block.geth_traces[0].struct_logs.get(index + 1);
    assert!(check_err_max_code_size_exceeded(step, next_step));

    let mut builder = CircuitInputBuilderTx::new(&block, step);
    // Set up call context at RETURN
    builder.tx_ctx.call_is_success.push(false);
    builder.state_ref().push_call(mock_internal_create());
    assert_eq!(
        builder.state_ref().get_step_err(step, next_step).unwrap(),
        Some(ExecError::MaxCodeSizeExceeded)
    );
}

#[test]
fn tracer_err_max_code_size_exceeded_tx_deploy() {
    // code_creator outputs an empty array of length 0x6000 + 1, which will
    // trigger the max code size limit.
    let code_len = 0x6000 + 1;
    let code_creator = bytecode! {
        .op_mstore(code_len, Word::zero())
        .op_return(0x00, code_len)
    };

    // Get the execution steps from the external tracer
    let block: GethData = TestContext::<2, 1>::new_with_logger_config(
        None,
        |accs| {
            accs[0].address(address!("0x0000000000000000000000000000000000000000"));
            accs[1].address(*ADDR_B).balance(Word::from(1u64 << 30));
        },
        |mut txs, accs| {
            txs[0]
                .from(accs[1].address)
                .gas(60000u64.into())
                .nonce(0)
                .input(code_creator.into());
        },
        |block, _tx| block.number(0x0264),
        LoggerConfig::enable_memory(),
    )
    .unwrap()
    .into();

    // get last RETURN
    let (index, step) = block.geth_traces[0]
        .struct_logs
        .iter()
        .enumerate()
        .rev()
        .find(|(_, s)| s.op == OpcodeId::RETURN)
        .unwrap();
    let next_step = block.geth_traces[0].struct_logs.get(index + 1);
    assert!(check_err_max_code_size_exceeded(step, next_step));

    let mut builder = CircuitInputBuilderTx::new(&block, step);
    // Set up call context at RETURN
    builder.tx_ctx.call_is_success.push(false);
    builder.state_ref().push_call(mock_root_create());
    assert_eq!(
        builder.state_ref().get_step_err(step, next_step).unwrap(),
        Some(ExecError::MaxCodeSizeExceeded)
    );
}

#[test]
fn tracer_create_stop() {
    // code_creator doesn't output anything because it stops.
    let code_creator = bytecode! {
        .op_mstore(0x00, word!("0xef00000000000000000000000000000000000000000000000000000000000000"))
        PUSH1(0x01) // length
        PUSH1(0x00) // offset
        STOP
    };

    // code_a calls code_b which executes code_creator in CREATE
    let code_a = bytecode! {
        PUSH1(0x0) // retLength
        PUSH1(0x0) // retOffset
        PUSH1(0x0) // argsLength
        PUSH1(0x0) // argsOffset
        PUSH1(0x0) // value
        PUSH32(*WORD_ADDR_B) // addr
        PUSH32(0x1_0000) // gas
        CALL

        PUSH2(0xaa)
    };

    let mut code_b = Bytecode::default();
    // pad code_creator to multiple of 32 bytes
    let len = code_creator.to_vec().len();
    let code_creator: Vec<u8> = code_creator
        .to_vec()
        .iter()
        .cloned()
        .chain(0u8..((32 - len % 32) as u8))
        .collect();
    for (index, word) in code_creator.chunks(32).enumerate() {
        code_b.op_mstore(index * 32, Word::from_big_endian(word));
    }
    let code_b_end = bytecode! {
        PUSH1(len) // length
        PUSH1(0x00) // offset
        PUSH1(0x00) // value
        CREATE

        PUSH3(0xbb)
    };
    code_b.append(&code_b_end);
    // Get the execution steps from the external tracer
    let block: GethData = TestContext::<3, 2>::new_with_logger_config(
        None,
        |accs| {
            accs[0]
                .address(address!("0x0000000000000000000000000000000000000000"))
                .code(code_a);
            accs[1]
                .address(address!("0x000000000000000000000000000000000cafe001"))
                .code(code_b);
            accs[2]
                .address(address!("0x000000000000000000000000000000000cafe002"))
                .balance(Word::from(1u64 << 30));
        },
        |mut txs, accs| {
            txs[0].to(accs[0].address).from(accs[2].address);
            txs[1].to(accs[1].address).from(accs[2].address).nonce(1);
        },
        |block, _tx| block.number(0xcafeu64),
        LoggerConfig::enable_memory(),
    )
    .unwrap()
    .into();

    // get first STOP
    let (index, step) = block.geth_traces[0]
        .struct_logs
        .iter()
        .enumerate()
        .find(|(_, s)| s.op == OpcodeId::STOP)
        .unwrap();
    let next_step = block.geth_traces[0].struct_logs.get(index + 1);

    let mut builder = CircuitInputBuilderTx::new(&block, step);
    // Set up call context at STOP
    builder.tx_ctx.call_is_success.push(false);
    builder.state_ref().push_call(mock_internal_create());
    assert_eq!(
        builder.state_ref().get_step_err(step, next_step).unwrap(),
        None
    );
}

// Geth Errors not reported
//
// These errors are specific to some opcodes and due to the way the tracing
// works, they are never captured, because the trace is made before the
// step is executed, so when these errors happen, the trace step
// contains error = null.

fn result(step: Option<&GethExecStep>) -> Word {
    step.map(|s| s.stack.last().unwrap_or_else(|_| Word::zero()))
        .unwrap_or_else(Word::zero)
}

fn check_err_invalid_jump(step: &GethExecStep, next_step: Option<&GethExecStep>) -> bool {
    let next_depth = next_step.map(|s| s.depth).unwrap_or(0);
    matches!(step.op, OpcodeId::JUMP | OpcodeId::JUMPI)
        && step.error.is_none()
        && result(next_step).is_zero()
        && step.depth != next_depth
}

#[test]
fn tracer_err_invalid_jump() {
    // jump to 0x10 which is outside the code (and also not marked with
    // JUMPDEST)
    let code = bytecode! {
        PUSH1(0x10)
        JUMP
        STOP
    };
    let index = 1; // JUMP
    let block: GethData = TestContext::<2, 1>::new_with_logger_config(
        None,
        |accs| {
            accs[0]
                .address(address!("0x0000000000000000000000000000000000000010"))
                .balance(Word::from(1u64 << 20))
                .code(code.clone());
            accs[1]
                .address(address!("0x0000000000000000000000000000000000000000"))
                .balance(Word::from(1u64 << 20));
        },
        |mut txs, accs| {
            txs[0].to(accs[0].address).from(accs[1].address);
        },
        |block, _tx| block.number(0xcafeu64),
        LoggerConfig::enable_memory(),
    )
    .unwrap()
    .into();

    assert_eq!(block.geth_traces[0].struct_logs.len(), 2);
    let step = &block.geth_traces[0].struct_logs[index];
    let next_step = block.geth_traces[0].struct_logs.get(index + 1);
    assert!(check_err_invalid_jump(step, next_step));

    let mut builder = CircuitInputBuilderTx::new(&block, step);
    assert_eq!(
        builder.state_ref().get_step_err(step, next_step).unwrap(),
        Some(ExecError::InvalidJump)
    );

    // With CALL

    // code_a calls code
    let code_a = bytecode! {
        PUSH1(0x0) // retLength
        PUSH1(0x0) // retOffset
        PUSH1(0x0) // argsLength
        PUSH1(0x0) // argsOffset
        PUSH32(*WORD_ADDR_B) // addr
        PUSH32(0x1_0000) // gas
        STATICCALL

        PUSH2(0xaa)
    };
    let index = 8; // JUMP

    // Get the execution steps from the external tracer
    let block: GethData = TestContext::<3, 2>::new_with_logger_config(
        None,
        |accs| {
            accs[0]
                .address(address!("0x0000000000000000000000000000000000000000"))
                .code(code_a);
            accs[1].address(*ADDR_B).code(code);
            accs[2]
                .address(address!("0x000000000000000000000000000000000cafe002"))
                .balance(Word::from(1u64 << 30));
        },
        |mut txs, accs| {
            txs[0].to(accs[0].address).from(accs[2].address);
            txs[1].to(accs[1].address).from(accs[2].address).nonce(1);
        },
        |block, _tx| block.number(0xcafeu64),
        LoggerConfig::enable_memory(),
    )
    .unwrap()
    .into();

    let step = &block.geth_traces[0].struct_logs[index];
    let next_step = block.geth_traces[0].struct_logs.get(index + 1);
    assert!(check_err_invalid_jump(step, next_step));

    let mut builder = CircuitInputBuilderTx::new(&block, step);
    assert_eq!(
        builder.state_ref().get_step_err(step, next_step).unwrap(),
        Some(ExecError::InvalidJump)
    );
}

fn check_err_execution_reverted(step: &GethExecStep, next_step: Option<&GethExecStep>) -> bool {
    let next_depth = next_step.map(|s| s.depth).unwrap_or(0);
    step.op == OpcodeId::REVERT
        && step.error.is_none()
        && result(next_step).is_zero()
        && step.depth != next_depth
}

#[test]
fn tracer_err_execution_reverted() {
    // Do a REVERT
    let code = bytecode! {
        PUSH1(0x0)
        PUSH2(0x0)
        REVERT
        PUSH3(0x12)
        STOP
    };
    let index = 2; // REVERT
    let block: GethData = TestContext::<2, 1>::new_with_logger_config(
        None,
        |accs| {
            accs[0]
                .address(address!("0x0000000000000000000000000000000000000010"))
                .balance(Word::from(1u64 << 20))
                .code(code.clone());
            accs[1]
                .address(address!("0x0000000000000000000000000000000000000000"))
                .balance(Word::from(1u64 << 20));
        },
        |mut txs, accs| {
            txs[0].to(accs[0].address).from(accs[1].address);
        },
        |block, _tx| block.number(0xcafeu64),
        LoggerConfig::enable_memory(),
    )
    .unwrap()
    .into();

    assert_eq!(block.geth_traces[0].struct_logs.len(), 3);
    let step = &block.geth_traces[0].struct_logs[index];
    let next_step = block.geth_traces[0].struct_logs.get(index + 1);
    assert!(check_err_execution_reverted(step, next_step));

    let mut builder = CircuitInputBuilderTx::new(&block, step);
    assert_eq!(
        builder.state_ref().get_step_err(step, next_step).unwrap(),
        None
    );

    // With CALL

    // code_a calls code
    let code_a = bytecode! {
        PUSH1(0x0) // retLength
        PUSH1(0x0) // retOffset
        PUSH1(0x0) // argsLength
        PUSH1(0x0) // argsOffset
        PUSH1(0x0) // value
        PUSH32(*WORD_ADDR_B) // addr
        PUSH32(0x1_0000) // gas
        CALL

        PUSH2(0xaa)
    };
    let index = 10; // REVERT

    // Get the execution steps from the external tracer
    let block: GethData = TestContext::<3, 2>::new_with_logger_config(
        None,
        |accs| {
            accs[0]
                .address(address!("0x0000000000000000000000000000000000000000"))
                .code(code_a);
            accs[1].address(*ADDR_B).code(code);
            accs[2]
                .address(address!("0x000000000000000000000000000000000cafe002"))
                .balance(Word::from(1u64 << 30));
        },
        |mut txs, accs| {
            txs[0].to(accs[0].address).from(accs[2].address);
            txs[1].to(accs[1].address).from(accs[2].address).nonce(1);
        },
        |block, _tx| block.number(0xcafeu64),
        LoggerConfig::enable_memory(),
    )
    .unwrap()
    .into();

    let step = &block.geth_traces[0].struct_logs[index];
    let next_step = block.geth_traces[0].struct_logs.get(index + 1);
    assert!(check_err_execution_reverted(step, next_step));

    let mut builder = CircuitInputBuilderTx::new(&block, step);
    assert_eq!(
        builder.state_ref().get_step_err(step, next_step).unwrap(),
        None
    );
}

#[test]
fn tracer_stop() {
    // Do a STOP
    let code = bytecode! {
        PUSH1(0x0)
        PUSH2(0x0)
        STOP
        PUSH3(0x12)
        STOP
    };

    // code_a calls code
    let code_a = bytecode! {
        PUSH1(0x0) // retLength
        PUSH1(0x0) // retOffset
        PUSH1(0x0) // argsLength
        PUSH1(0x0) // argsOffset
        PUSH1(0x0) // value
        PUSH32(*WORD_ADDR_B) // addr
        PUSH32(0x1_0000) // gas
        CALL

        PUSH2(0xaa)
    };
    let index = 10; // STOP

    // Get the execution steps from the external tracer
    let block: GethData = TestContext::<3, 2>::new_with_logger_config(
        None,
        |accs| {
            accs[0]
                .address(address!("0x0000000000000000000000000000000000000000"))
                .code(code_a);
            accs[1].address(*ADDR_B).code(code);
            accs[2]
                .address(address!("0x000000000000000000000000000000000cafe002"))
                .balance(Word::from(1u64 << 30));
        },
        |mut txs, accs| {
            txs[0].to(accs[0].address).from(accs[2].address);
            txs[1].to(accs[1].address).from(accs[2].address).nonce(1);
        },
        |block, _tx| block.number(0xcafeu64),
        LoggerConfig::enable_memory(),
    )
    .unwrap()
    .into();

    let step = &block.geth_traces[0].struct_logs[index];
    let next_step = block.geth_traces[0].struct_logs.get(index + 1);

    let mut builder = CircuitInputBuilderTx::new(&block, step);
    assert_eq!(
        builder.state_ref().get_step_err(step, next_step).unwrap(),
        None
    );
}

fn check_err_return_data_out_of_bounds(
    step: &GethExecStep,
    next_step: Option<&GethExecStep>,
) -> bool {
    let next_depth = next_step.map(|s| s.depth).unwrap_or(0);
    step.op == OpcodeId::RETURNDATACOPY
        && step.error.is_none()
        && result(next_step).is_zero()
        && step.depth != next_depth
}

#[test]
fn tracer_err_return_data_out_of_bounds() {
    // code_a calls code_b and gets the return data with a length 0x02 but
    // code_b returns data with length 0x01.
    let code_a = bytecode! {
        PUSH1(0x0) // retLength
        PUSH1(0x0) // retOffset
        PUSH1(0x0) // argsLength
        PUSH1(0x0) // argsOffset
        PUSH1(0x0) // value
        PUSH32(*WORD_ADDR_B) // addr
        PUSH32(0x1_0000) // gas
        CALL

        PUSH1(0x02) // length
        PUSH1(0x00) // offset
        PUSH1(0x00) // destOffset
        RETURNDATACOPY

        PUSH2(0xaa)
    };
    let code_b = bytecode! {
        .op_mstore(0x00, 0x42)
        .op_return(0x00, 0x01)
    };
    // Get the execution steps from the external tracer
    let block: GethData = TestContext::<3, 2>::new_with_logger_config(
        None,
        |accs| {
            accs[0]
                .address(address!("0x0000000000000000000000000000000000000000"))
                .code(code_a);
            accs[1].address(*ADDR_B).code(code_b);
            accs[2]
                .address(address!("0x000000000000000000000000000000000cafe002"))
                .balance(Word::from(1u64 << 30));
        },
        |mut txs, accs| {
            txs[0].to(accs[0].address).from(accs[2].address);
            txs[1].to(accs[1].address).from(accs[2].address).nonce(1);
        },
        |block, _tx| block.number(0xcafeu64),
        LoggerConfig::enable_memory(),
    )
    .unwrap()
    .into();

    // get last RETURNDATACOPY
    let (index, step) = block.geth_traces[0]
        .struct_logs
        .iter()
        .enumerate()
        .rev()
        .find(|(_, s)| s.op == OpcodeId::RETURNDATACOPY)
        .unwrap();
    let next_step = block.geth_traces[0].struct_logs.get(index + 1);
    assert!(check_err_return_data_out_of_bounds(step, next_step));

    let mut builder = CircuitInputBuilderTx::new(&block, step);
    assert_eq!(
        builder.state_ref().get_step_err(step, next_step).unwrap(),
        Some(ExecError::ReturnDataOutOfBounds)
    );
}

// Geth Errors Reported
//
// These errors can be found in the trace step error field.

#[test]
fn tracer_err_gas_uint_overflow() {
    // MSTORE a value at an offset so high that the gast cost is big enough
    // to overflow an uint64
    let code = bytecode! {
        .op_mstore(0x100_0000_0000_0000_0000_u128, 0x42)
    };
    let block: GethData = TestContext::<2, 1>::new_with_logger_config(
        None,
        |accs| {
            accs[0]
                .address(address!("0x0000000000000000000000000000000000000010"))
                .balance(Word::from(1u64 << 20))
                .code(code);
            accs[1]
                .address(address!("0x0000000000000000000000000000000000000000"))
                .balance(Word::from(1u64 << 20));
        },
        |mut txs, accs| {
            txs[0].to(accs[0].address).from(accs[1].address);
        },
        |block, _tx| block.number(0xcafeu64),
        LoggerConfig::enable_memory(),
    )
    .unwrap()
    .into();

    let index = 2; // MSTORE
    let step = &block.geth_traces[0].struct_logs[index];
    let next_step = block.geth_traces[0].struct_logs.get(index + 1);
    assert_eq!(step.op, OpcodeId::MSTORE);
    assert_eq!(step.error, Some(GETH_ERR_GAS_UINT_OVERFLOW.to_string()));

    let mut builder = CircuitInputBuilderTx::new(&block, step);
    assert_eq!(
        builder.state_ref().get_step_err(step, next_step).unwrap(),
        Some(ExecError::OutOfGas(OogError::StaticMemoryExpansion))
    );
}

#[test]
fn tracer_err_invalid_opcode() {
    // The second opcode is invalid (0x0f)
    let mut code = bytecode::Bytecode::default();
    code.op_pc();
    code.write(0x0f, true);
    let block: GethData = TestContext::<2, 1>::new_with_logger_config(
        None,
        |accs| {
            accs[0]
                .address(address!("0x0000000000000000000000000000000000000010"))
                .balance(Word::from(1u64 << 20))
                .code(code);
            accs[1]
                .address(address!("0x0000000000000000000000000000000000000000"))
                .balance(Word::from(1u64 << 20));
        },
        |mut txs, accs| {
            txs[0].to(accs[0].address).from(accs[1].address);
        },
        |block, _tx| block.number(0xcafeu64),
        LoggerConfig::enable_memory(),
    )
    .unwrap()
    .into();

    let index = block.geth_traces[0].struct_logs.len() - 1; // 0x0f
    let step = &block.geth_traces[0].struct_logs[index];
    let next_step = block.geth_traces[0].struct_logs.get(index + 1);
    assert_eq!(step.op, OpcodeId::INVALID(0x0f));

    let mut builder = CircuitInputBuilderTx::new(&block, step);
    assert_eq!(
        builder.state_ref().get_step_err(step, next_step).unwrap(),
        Some(ExecError::InvalidOpcode)
    );
}

#[test]
fn test_tracer_err_write_protection() {
    // test write_protection error happens in sstore
    tracer_err_write_protection(false);
    // test write_protection error happens in call
    tracer_err_write_protection(true);
}

// this helper generates write_protection error for sstore by default, if
// is_call, for call opcode.
fn tracer_err_write_protection(is_call: bool) {
    // code_a calls code_b via static call, which tries to SSTORE and fails.
    let code_a = bytecode! {
        PUSH1(0x0) // retLength
        PUSH1(0x0) // retOffset
        PUSH1(0x0) // argsLength
        PUSH1(0x0) // argsOffset
        PUSH32(*WORD_ADDR_B) // addr
        PUSH32(0x1_0000) // gas
        STATICCALL

        PUSH2(0xaa)
    };
    let mut code_b = Bytecode::default();
    if is_call {
        code_b.op_call(0x1000, *WORD_ADDR_B, 0x10, 0x20, 0, 0x02, 0x01);
    } else {
        code_b.op_sstore(0x02, 0x01);
    }
    code_b.push(2, Word::from(0xbb));

    // Get the execution steps from the external tracer
    let block: GethData = TestContext::<3, 2>::new_with_logger_config(
        None,
        |accs| {
            accs[0]
                .address(address!("0x0000000000000000000000000000000000000000"))
                .code(code_a);
            accs[1].address(*ADDR_B).code(code_b);
            accs[2]
                .address(address!("0x000000000000000000000000000000000cafe002"))
                .balance(Word::from(1u64 << 30));
        },
        |mut txs, accs| {
            txs[0].to(accs[0].address).from(accs[2].address);
            txs[1].to(accs[1].address).from(accs[2].address).nonce(1);
        },
        |block, _tx| block.number(0xcafeu64),
        LoggerConfig::enable_memory(),
    )
    .unwrap()
    .into();

    let index = if is_call { 14 } else { 9 };
    let step = &block.geth_traces[0].struct_logs[index];
    let next_step = block.geth_traces[0].struct_logs.get(index + 1);
    let opcode = if is_call {
        OpcodeId::CALL
    } else {
        OpcodeId::SSTORE
    };
    assert_eq!(step.op, opcode);

    let mut builder = CircuitInputBuilderTx::new(&block, step);
    builder.tx_ctx.call_is_success.push(false);
    builder.state_ref().push_call(Call {
        call_id: 0,
        caller_id: 0,
        last_callee_id: 0,
        kind: CallKind::StaticCall,
        is_static: true,
        is_root: false,
        is_persistent: false,
        is_success: false,
        rw_counter_end_of_reversion: 0,
        caller_address: *ADDR_A,
        address: *ADDR_B,
        code_source: CodeSource::Address(*ADDR_B),
        code_hash: Hash::zero(),
        depth: 2,
        value: Word::zero(),
        call_data_offset: 0,
        call_data_length: 0,
        return_data_offset: 0,
        return_data_length: 0,
        last_callee_return_data_offset: 0,
        last_callee_return_data_length: 0,
    });

    assert_eq!(
        builder.state_ref().get_step_err(step, next_step).unwrap(),
        Some(ExecError::WriteProtection)
    );
}

#[test]
fn tracer_err_out_of_gas() {
    // Do 3 PUSH1 with gas = 4, which causes out of gas
    let code = bytecode! {
        PUSH1(0x0)
        PUSH1(0x1)
        PUSH1(0x2)
    };
    // Create a custom tx setting Gas to
    let block: GethData = TestContext::<2, 1>::new_with_logger_config(
        None,
        account_0_code_account_1_no_code(code),
        |mut txs, accs| {
            txs[0]
                .to(accs[0].address)
                .from(accs[1].address)
                .gas(Word::from(21004u64));
        },
        |block, _tx| block.number(0xcafeu64),
        LoggerConfig::enable_memory(),
    )
    .unwrap()
    .into();
    let struct_logs = &block.geth_traces[0].struct_logs;

    assert_eq!(struct_logs[1].error, Some(GETH_ERR_OUT_OF_GAS.to_string()));
}

#[test]
fn tracer_err_stack_overflow() {
    // PUSH2 1025 times, causing a stack overflow
    let mut code = bytecode::Bytecode::default();
    for i in 0u64..1025 {
        code.push(2, Word::from(i));
    }
    let block: GethData = TestContext::<2, 1>::new_with_logger_config(
        None,
        account_0_code_account_1_no_code(code),
        tx_from_1_to_0,
        |block, _tx| block.number(0xcafeu64),
        LoggerConfig::enable_memory(),
    )
    .unwrap()
    .into();

    let index = block.geth_traces[0].struct_logs.len() - 1; // PUSH2
    let step = &block.geth_traces[0].struct_logs[index];
    let next_step = block.geth_traces[0].struct_logs.get(index + 1);
    assert_eq!(
        step.error,
        Some(format!("{} 1024 (1023)", GETH_ERR_STACK_OVERFLOW))
    );

    let mut builder = CircuitInputBuilderTx::new(&block, step);
    assert_eq!(
        builder.state_ref().get_step_err(step, next_step).unwrap(),
        Some(ExecError::StackOverflow)
    );
}

#[test]
fn tracer_err_stack_underflow() {
    // SWAP5 with an empty stack, which causes a stack underflow
    let code = bytecode! {
        SWAP5
    };
    let block: GethData = TestContext::<2, 1>::new_with_logger_config(
        None,
        account_0_code_account_1_no_code(code),
        tx_from_1_to_0,
        |block, _tx| block.number(0xcafeu64),
        LoggerConfig::enable_memory(),
    )
    .unwrap()
    .into();

    let index = 0; // SWAP5
    let step = &block.geth_traces[0].struct_logs[index];
    let next_step = block.geth_traces[0].struct_logs.get(index + 1);
    assert_eq!(
        step.error,
        Some(format!("{} (0 <=> 6)", GETH_ERR_STACK_UNDERFLOW))
    );

    let mut builder = CircuitInputBuilderTx::new(&block, step);
    assert_eq!(
        builder.state_ref().get_step_err(step, next_step).unwrap(),
        Some(ExecError::StackUnderflow)
    );
}

// Circuit Input Builder tests
//

#[test]
fn create2_address() {
    // code_creator outputs 0x6050.
    let code_creator = bytecode! {
        .op_mstore(0x00, word!("0x6050000000000000000000000000000000000000000000000000000000000000"))
        .op_return(0x00, 0x02)
    };

    // code_a calls code_b which executes code_creator in CREATE
    let code_a = bytecode! {
        PUSH1(0x0) // retLength
        PUSH1(0x0) // retOffset
        PUSH1(0x0) // argsLength
        PUSH1(0x0) // argsOffset
        PUSH1(0x0) // value
        PUSH32(*WORD_ADDR_B) // addr
        PUSH32(0x1_0000) // gas
        CALL

        PUSH2(0xaa)
    };

    let mut code_b = Bytecode::default();
    // pad code_creator to multiple of 32 bytes
    let len = code_creator.to_vec().len();
    let code_creator: Vec<u8> = code_creator
        .to_vec()
        .iter()
        .cloned()
        .chain(0u8..((32 - len % 32) as u8))
        .collect();
    for (index, word) in code_creator.chunks(32).enumerate() {
        code_b.op_mstore(index * 32, Word::from_big_endian(word));
    }
    let code_b_end = bytecode! {
        PUSH3(0x123456) // salt
        PUSH1(len) // length
        PUSH1(0x00) // offset
        PUSH1(0x00) // value
        CREATE2

        PUSH3(0xbb)
    };
    code_b.append(&code_b_end);
    // Get the execution steps from the external tracer
    let block: GethData = TestContext::<3, 2>::new_with_logger_config(
        None,
        |accs| {
            accs[0]
                .address(address!("0x0000000000000000000000000000000000000000"))
                .code(code_a);
            accs[1].address(*ADDR_B).code(code_b);
            accs[2]
                .address(address!("0x000000000000000000000000000000000cafe002"))
                .balance(Word::from(1u64 << 30));
        },
        |mut txs, accs| {
            txs[0].to(accs[0].address).from(accs[2].address);
            txs[1].to(accs[1].address).from(accs[2].address).nonce(1);
        },
        |block, _tx| block.number(0xcafeu64),
        LoggerConfig::enable_memory(),
    )
    .unwrap()
    .into();

    // get RETURN
    let (index_return, _) = block.geth_traces[0]
        .struct_logs
        .iter()
        .enumerate()
        .find(|(_, s)| s.op == OpcodeId::RETURN)
        .unwrap();
    let next_step_return = block.geth_traces[0].struct_logs.get(index_return + 1);
    let addr_expect = next_step_return.unwrap().stack.last().unwrap();
    let memory = next_step_return.unwrap().memory.clone();

    // get CREATE2
    let step_create2 = block.geth_traces[0]
        .struct_logs
        .iter()
        .find(|s| s.op == OpcodeId::CREATE2)
        .unwrap();
    let mut builder = CircuitInputBuilderTx::new(&block, step_create2);
    // Set up call context at CREATE2
    builder.tx_ctx.call_is_success.push(false);
    builder.state_ref().push_call(mock_internal_create());
    builder.state_ref().call_ctx_mut().unwrap().memory = memory;
    let addr = builder.state_ref().create2_address(step_create2).unwrap();

    assert_eq!(addr.to_word(), addr_expect);
}

#[test]
fn create_address() {
    // code_creator outputs 0x6050.
    let code_creator = bytecode! {
        .op_mstore(0x00, word!("0x6050000000000000000000000000000000000000000000000000000000000000"))
        .op_return(0x00, 0x02)
    };

    // code_a calls code_b which executes code_creator in CREATE
    let code_a = bytecode! {
        PUSH1(0x0) // retLength
        PUSH1(0x0) // retOffset
        PUSH1(0x0) // argsLength
        PUSH1(0x0) // argsOffset
        PUSH1(0x0) // value
        PUSH32(*WORD_ADDR_B) // addr
        PUSH32(0x1_0000) // gas
        CALL

        PUSH2(0xaa)
    };

    let mut code_b = Bytecode::default();
    // pad code_creator to multiple of 32 bytes
    let len = code_creator.to_vec().len();
    let code_creator: Vec<u8> = code_creator
        .to_vec()
        .iter()
        .cloned()
        .chain(0u8..((32 - len % 32) as u8))
        .collect();
    for (index, word) in code_creator.chunks(32).enumerate() {
        code_b.op_mstore(index * 32, Word::from_big_endian(word));
    }
    // We do CREATE 2 times to use a nonce != 0 in the second one.
    let code_b_end = bytecode! {
        PUSH1(len) // length
        PUSH1(0x00) // offset
        PUSH1(0x00) // value
        CREATE

        PUSH1(len) // length
        PUSH1(0x00) // offset
        PUSH1(0x00) // value
        CREATE

        PUSH3(0xbb)
    };
    code_b.append(&code_b_end);
    // Get the execution steps from the external tracer
    let block: GethData = TestContext::<3, 2>::new_with_logger_config(
        None,
        |accs| {
            accs[0]
                .address(address!("0x0000000000000000000000000000000000000000"))
                .code(code_a);
            accs[1].address(*ADDR_B).code(code_b);
            accs[2]
                .address(address!("0x000000000000000000000000000000000cafe002"))
                .balance(Word::from(1u64 << 30));
        },
        |mut txs, accs| {
            txs[0].to(accs[0].address).from(accs[2].address);
            txs[1].to(accs[1].address).from(accs[2].address).nonce(1);
        },
        |block, _tx| block.number(0xcafeu64),
        LoggerConfig::enable_memory(),
    )
    .unwrap()
    .into();

    // get last RETURN
    let (index_return, _) = block.geth_traces[0]
        .struct_logs
        .iter()
        .enumerate()
        .rev()
        .find(|(_, s)| s.op == OpcodeId::RETURN)
        .unwrap();
    let next_step_return = block.geth_traces[0].struct_logs.get(index_return + 1);
    let addr_expect = next_step_return.unwrap().stack.last().unwrap();

    // get last CREATE
    let step_create = block.geth_traces[0]
        .struct_logs
        .iter()
        .rev()
        .find(|s| s.op == OpcodeId::CREATE)
        .unwrap();
    let mut builder = CircuitInputBuilderTx::new(&block, step_create);
    // Set up call context at CREATE
    builder.tx_ctx.call_is_success.push(false);
    builder.state_ref().push_call(mock_internal_create());
    builder.builder.sdb.set_account(
        &ADDR_B,
        Account {
            nonce: 1,
            ..Account::zero()
        },
    );
    let addr = builder.state_ref().create_address().unwrap();

    assert_eq!(addr.to_word(), addr_expect);
}

#[test]
fn test_gen_access_trace() {
    use AccessValue::{Account, Code, Storage};
    use RW::{READ, WRITE};
    let ADDR_0 = address!("0x00000000000000000000000000000000c014ba5e");

    // code_a calls code_b via static call, which tries to SSTORE and fails.
    let code_a = bytecode! {
        PUSH1(0x0) // retLength
        PUSH1(0x0) // retOffset
        PUSH1(0x0) // argsLength
        PUSH1(0x0) // argsOffset
        PUSH1(0x0) // value
        PUSH32(*WORD_ADDR_B) // addr
        PUSH32(0x1_0000) // gas
        CALL

        PUSH2(0xaa)
    };
    let code_b = bytecode! {
        .op_mstore(0x01, word!("0x1234567890000000000000000000abcdef000000000000000000112233445566"))
        PUSH1(0x01) // value
        PUSH1(0x02) // key
        SSTORE
        PUSH1(0x03) // key
        SLOAD

        PUSH3(0xbb)
    };

    // Get the execution steps from the external tracer
    let block: GethData = TestContext::<3, 2>::new_with_logger_config(
        None,
        |accs| {
            accs[0]
                .address(address!("0x0000000000000000000000000000000000000000"))
                .code(code_a);
            accs[1].address(*ADDR_B).code(code_b);
            accs[2].address(ADDR_0).balance(Word::from(1u64 << 30));
        },
        |mut txs, accs| {
            txs[0].to(accs[0].address).from(accs[2].address);
            txs[1].to(accs[1].address).from(accs[2].address).nonce(1);
        },
        |block, _tx| block.number(0xcafeu64),
        LoggerConfig::enable_memory(),
    )
    .unwrap()
    .into();

    let access_trace = gen_state_access_trace(
        &block.eth_block,
        &block.eth_block.transactions[0],
        &block.geth_traces[0],
    )
    .unwrap();

    assert_eq!(
        access_trace,
        vec![
            Access::new(None, WRITE, Account { address: ADDR_0 }),
            Access::new(None, WRITE, Account { address: *ADDR_A }),
            Access::new(None, READ, Code { address: *ADDR_A }),
            Access::new(Some(7), WRITE, Account { address: *ADDR_A }),
            Access::new(Some(7), WRITE, Account { address: *ADDR_B }),
            Access::new(Some(7), READ, Code { address: *ADDR_B }),
            Access::new(
                Some(13),
                WRITE,
                Storage {
                    address: *ADDR_B,
                    key: Word::from(2),
                }
            ),
            Access::new(
                Some(15),
                READ,
                Storage {
                    address: *ADDR_B,
                    key: Word::from(3),
                }
            ),
        ]
    );

    let access_set = AccessSet::from(access_trace);
    assert_eq!(
        access_set,
        AccessSet {
            state: HashMap::from_iter([
                (ADDR_0, HashSet::new()),
                (*ADDR_A, HashSet::new()),
                (*ADDR_B, HashSet::from_iter([Word::from(2), Word::from(3)]))
            ]),
            code: HashSet::from_iter([*ADDR_A, *ADDR_B]),
        }
    )
}

#[test]
fn test_gen_access_trace_call_EOA_no_new_stack_frame() {
    use AccessValue::{Account, Code, Storage};
    use RW::{READ, WRITE};

    // code calls an EOA with not code, so it won't push new stack frame.
    let code = bytecode! {
        PUSH1(0x0) // retLength
        PUSH1(0x0) // retOffset
        PUSH1(0x0) // argsLength
        PUSH1(0x0) // argsOffset
        PUSH1(0x0) // value
        PUSH32(*WORD_ADDR_B) // addr
        PUSH32(0x1_0000) // gas
        CALL
        PUSH1(0x01) // value
        PUSH1(0x02) // key
        SSTORE
        PUSH1(0x03) // key
        SLOAD

        PUSH2(0xaa)
    };

    // Get the execution steps from the external tracer
    let block: GethData = TestContext::<2, 1>::new_with_logger_config(
        None,
        |accs| {
            accs[0].address(*MOCK_COINBASE).code(code);
            accs[1].address(*ADDR_B).balance(Word::from(1u64 << 30));
        },
        tx_from_1_to_0,
        |block, _tx| block.number(0xcafeu64),
        LoggerConfig::enable_memory(),
    )
    .unwrap()
    .into();

    let access_trace = gen_state_access_trace(
        &block.eth_block,
        &block.eth_block.transactions[0],
        &block.geth_traces[0],
    )
    .unwrap();

    assert_eq!(
        access_trace,
        vec![
            Access::new(None, WRITE, Account { address: *ADDR_B }),
            Access::new(
                None,
                WRITE,
                Account {
                    address: *MOCK_COINBASE
                }
            ),
            Access::new(
                None,
                READ,
                Code {
                    address: *MOCK_COINBASE
                }
            ),
            Access::new(
                Some(7),
                WRITE,
                Account {
                    address: *MOCK_COINBASE
                }
            ),
            Access::new(Some(7), WRITE, Account { address: *ADDR_B }),
            Access::new(Some(7), READ, Code { address: *ADDR_B }),
            Access::new(
                Some(10),
                WRITE,
                Storage {
                    address: *MOCK_COINBASE,
                    key: Word::from(2u64),
                }
            ),
            Access::new(
                Some(12),
                READ,
                Storage {
                    address: *MOCK_COINBASE,
                    key: Word::from(3u64),
                }
            ),
        ]
    );

    let access_set = AccessSet::from(access_trace);
    assert_eq!(
        access_set,
        AccessSet {
            state: HashMap::from_iter([
                (
                    *MOCK_COINBASE,
                    HashSet::from_iter([Word::from(2u64), Word::from(3u64)])
                ),
                (*ADDR_B, HashSet::new()),
            ]),
            code: HashSet::from_iter([*ADDR_B, *MOCK_COINBASE]),
        }
    );
}

#[test]
fn test_gen_access_trace_create_push_call_stack() {
    use AccessValue::{Account, Code};
    use RW::{READ, WRITE};

    // revert
    let code_creator = bytecode! {
        PUSH1(0x00) // length
        PUSH1(0x00) // offset
        REVERT
    };

    // code_a calls code_b which executes code_creator in CREATE
    let code_a = bytecode! {
        PUSH1(0x0) // retLength
        PUSH1(0x0) // retOffset
        PUSH1(0x0) // argsLength
        PUSH1(0x0) // argsOffset
        PUSH1(0x0) // value
        PUSH32(*WORD_ADDR_B) // addr
        PUSH32(0x1_0000) // gas
        CALL

        PUSH2(0xaa)
    };

    let mut code_b = Bytecode::default();
    // pad code_creator to multiple of 32 bytes
    let len = code_creator.to_vec().len();
    let code_creator: Vec<u8> = code_creator
        .to_vec()
        .iter()
        .cloned()
        .chain(0u8..((32 - len % 32) as u8))
        .collect();
    for (index, word) in code_creator.chunks(32).enumerate() {
        code_b.op_mstore(index * 32, Word::from_big_endian(word));
    }
    let code_b_end = bytecode! {
        PUSH1(len) // length
        PUSH1(0x00) // offset
        PUSH1(0x00) // value
        CREATE

        PUSH3(0xbb)
    };
    code_b.append(&code_b_end);

    // Get the execution steps from the external tracer
    let block: GethData = TestContext::<3, 2>::new_with_logger_config(
        None,
        |accs| {
            accs[0].address(*MOCK_COINBASE).code(code_a);
            accs[1].address(*ADDR_B).code(code_b);
            accs[2].balance(Word::from(1u64 << 30));
        },
        |mut txs, accs| {
            txs[0].to(accs[0].address).from(accs[2].address);
            txs[1].to(accs[1].address).from(accs[2].address).nonce(1);
        },
        |block, _tx| block.number(0xcafeu64),
        LoggerConfig::enable_memory(),
    )
    .unwrap()
    .into();

    let access_trace = gen_state_access_trace(
        &block.eth_block,
        &block.eth_block.transactions[0],
        &block.geth_traces[0],
    )
    .unwrap();

    assert_eq!(
        access_trace,
        vec![
            Access::new(
                None,
                WRITE,
                Account {
                    address: Address::zero()
                }
            ),
            Access::new(
                None,
                WRITE,
                Account {
                    address: *MOCK_COINBASE
                }
            ),
            Access::new(
                None,
                READ,
                Code {
                    address: *MOCK_COINBASE
                }
            ),
            Access::new(
                Some(7),
                WRITE,
                Account {
                    address: *MOCK_COINBASE
                }
            ),
            Access::new(Some(7), WRITE, Account { address: *ADDR_B }),
            Access::new(Some(7), READ, Code { address: *ADDR_B }),
        ]
    );

    let access_set = AccessSet::from(access_trace);
    assert_eq!(
        access_set,
        AccessSet {
            state: HashMap::from_iter([
                (*MOCK_COINBASE, HashSet::new()),
                (*ADDR_A, HashSet::new()),
                (*ADDR_B, HashSet::new()),
            ]),
            code: HashSet::from_iter([*MOCK_COINBASE, *ADDR_B]),
        }
    )
}<|MERGE_RESOLUTION|>--- conflicted
+++ resolved
@@ -37,11 +37,7 @@
         let block = crate::mock::BlockData::new_from_geth_data(geth_data.clone());
         let mut builder = block.new_circuit_input_builder();
         let tx = builder
-<<<<<<< HEAD
-            .new_tx(&block.eth_block.transactions[0], true)
-=======
             .new_tx(&block.eth_block, &block.eth_block.transactions[0], true)
->>>>>>> 536165e3
             .unwrap();
         let tx_ctx = TransactionContext::new(
             &block.eth_block.transactions[0],
