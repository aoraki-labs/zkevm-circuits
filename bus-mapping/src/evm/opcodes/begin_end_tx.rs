--- conflicted
+++ resolved
@@ -86,9 +86,9 @@
     let intrinsic_gas_cost = if state.tx.is_create() {
         GasCost::CREATION_TX
     } else {
-<<<<<<< HEAD
-        GasCost::TX.as_u64()
-    } + state.tx.tx.call_data_gas_cost();
+        GasCost::TX
+    } + state.tx.tx.call_data_gas_cost()
+        + init_code_gas_cost;
 
     // Don't pay any fee or transfer any ETH for invalid transactions
     let (gas_cost, value, fee) = if state.tx.invalid_tx {
@@ -100,15 +100,6 @@
             Some(state.tx.tx.gas_price * state.tx.gas()),
         )
     };
-
-    // Set the gas cost
-    exec_step.gas_cost = GasCost(gas_cost);
-=======
-        GasCost::TX
-    } + state.tx.tx.call_data_gas_cost()
-        + init_code_gas_cost;
-    exec_step.gas_cost = intrinsic_gas_cost;
->>>>>>> 3575aabd
 
     // Get code_hash of callee
     let (_, callee_account) = state.sdb.get_account(&call.address);
