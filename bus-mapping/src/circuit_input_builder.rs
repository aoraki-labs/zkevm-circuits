--- conflicted
+++ resolved
@@ -170,9 +170,6 @@
             ),
         );
 
-<<<<<<< HEAD
-        Transaction::new(call_id, &self.sdb, &mut self.code_db, eth_tx, is_success)
-=======
         Transaction::new(
             call_id,
             &self.sdb,
@@ -182,7 +179,6 @@
             is_success,
             self.block.is_taiko(),
         )
->>>>>>> 536165e3
     }
 
     /// Iterate over all generated CallContext RwCounterEndOfReversion
@@ -288,13 +284,8 @@
         geth_trace: &GethExecTrace,
         is_last_tx: bool,
     ) -> Result<(), Error> {
-<<<<<<< HEAD
-        let mut tx = self.new_tx(eth_tx, !geth_trace.failed)?;
-        let mut tx_ctx = TransactionContext::new(eth_tx, geth_trace, is_anchor_tx, is_last_tx)?;
-=======
         let mut tx = self.new_tx(eth_block, eth_tx, !geth_trace.failed)?;
         let mut tx_ctx = TransactionContext::new(eth_tx, geth_trace, is_last_tx)?;
->>>>>>> 536165e3
 
         // Generate BeginTx step
         let begin_tx_step = gen_associated_steps(
