--- conflicted
+++ resolved
@@ -413,12 +413,9 @@
     geth_url: Option<String>,
     /// block_num
     block_num: Option<u64>,
-<<<<<<< HEAD
     address: Option<String>,
-=======
     /// generate yul
     yul_output: Option<String>,
->>>>>>> 476c3750
     /// output_file
     output: Option<String>,
 }
@@ -512,11 +509,8 @@
     select_circuit_config!(
         txs,
         {
-<<<<<<< HEAD
             let public_data = PublicData::new(&block, prover);
-=======
             println!("using CIRCUIT_CONFIG = {:?}", CIRCUIT_CONFIG);
->>>>>>> 476c3750
             let circuit =
                 PiTestCircuit::<Fr, { CIRCUIT_CONFIG.max_txs }, { CIRCUIT_CONFIG.max_calldata }>(
                     PiCircuit::new(
