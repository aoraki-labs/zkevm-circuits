--- conflicted
+++ resolved
@@ -54,13 +54,7 @@
                 // and multiply to it the active selector so that we avoid the
                 // `PoisonedConstraints` and each gate equation
                 // can be satisfied while enforcing the correct gate logic.
-<<<<<<< HEAD
-                let flag = meta
-                    .query_advice(state[NEXT_INPUTS_LANES], Rotation::cur());
-=======
-                let flag = Expression::Constant(F::one())
-                    - meta.query_advice(state[ABSORB_NEXT_INPUTS], Rotation::cur());
->>>>>>> 4732717f
+                let flag = meta.query_advice(state[NEXT_INPUTS_LANES], Rotation::cur());
                 // Note also that we want to enable the gate when `is_mixing` is
                 // true. (flag = 1). See the flag computation above.
                 meta.query_selector(q_mixing) * flag
@@ -94,18 +88,14 @@
         next_input: [F; NEXT_INPUTS_LANES],
     ) -> Result<(Cell, F), Error> {
         // Generate next_input in base-9.
-        let mut next_mixing =
-            state_to_biguint::<F, NEXT_INPUTS_LANES>(next_input);
+        let mut next_mixing = state_to_biguint::<F, NEXT_INPUTS_LANES>(next_input);
         for (x, y) in (0..5).cartesian_product(0..5) {
             if x >= 3 && y >= 1 {
                 break;
             }
-            next_mixing[(x, y)] = convert_b2_to_b9(
-                next_mixing[(x, y)].clone().try_into().unwrap(),
-            )
-        }
-        let next_input =
-            state_bigint_to_field::<F, NEXT_INPUTS_LANES>(next_mixing);
+            next_mixing[(x, y)] = convert_b2_to_b9(next_mixing[(x, y)].clone().try_into().unwrap())
+        }
+        let next_input = state_bigint_to_field::<F, NEXT_INPUTS_LANES>(next_mixing);
 
         // Assign next_mixing at offset = 1
         for (idx, lane) in next_input.iter().enumerate() {
@@ -160,12 +150,7 @@
                 self.q_mixing.enable(&mut region, offset)?;
 
                 // Assign `next_inputs` and flag.
-                let flag = self.assign_next_inp_and_flag(
-                    &mut region,
-                    offset,
-                    flag,
-                    next_input,
-                )?;
+                let flag = self.assign_next_inp_and_flag(&mut region, offset, flag, next_input)?;
 
                 offset += 1;
                 // Assign out_state at offset + 2
@@ -187,43 +172,6 @@
             },
         )
     }
-<<<<<<< HEAD
-=======
-
-    /// Given a [`State`] and the `next_inputs` returns the `init_state` and
-    /// `out_state` ready to be added as circuit witnesses applying `Absorb`
-    /// to the input to get the output.
-    ///
-    /// It also returns `next_inputs` ready to be used in the circuit.
-    pub(crate) fn compute_circ_states(
-        state: StateBigInt,
-        next_input: State,
-    ) -> ([F; 25], [F; 25], [F; ABSORB_NEXT_INPUTS]) {
-        let mut in_biguint = StateBigInt::default();
-        let mut next_biguint = StateBigInt::default();
-
-        let mut in_state: [Fp; 25] = [Fp::zero(); 25];
-        let mut in_next_input_25: [Fp; 25] = [Fp::zero(); 25];
-
-        for (x, y) in (0..5).cartesian_product(0..5) {
-            in_biguint[(x, y)] =
-                convert_b2_to_b9(state[(x, y)].clone().try_into().expect("Conversion err"));
-            next_biguint[(x, y)] = convert_b2_to_b9(next_input[x][y]);
-            in_state[5 * x + y] = biguint_to_f(&in_biguint[(x, y)]);
-            in_next_input_25[5 * x + y] = biguint_to_f(&next_biguint[(x, y)]);
-        }
-
-        let mut in_next_input_17 = [Fp::zero(); ABSORB_NEXT_INPUTS];
-        in_next_input_17.copy_from_slice(&in_next_input_25[0..ABSORB_NEXT_INPUTS]);
-        let s1_arith = KeccakFArith::absorb(&in_biguint, &next_input);
-        let next_input = state_to_biguint(in_next_input_25);
-        (
-            state_bigint_to_field::<F, 25>(in_biguint),
-            state_bigint_to_field::<F, 25>(s1_arith),
-            state_bigint_to_field::<F, ABSORB_NEXT_INPUTS>(next_input),
-        )
-    }
->>>>>>> 4732717f
 }
 
 #[cfg(test)]
@@ -347,10 +295,8 @@
         }
 
         let in_state = state_bigint_to_field(in_state);
-        let out_state = state_bigint_to_field(KeccakFArith::absorb(
-            &StateBigInt::from(input1),
-            &input2,
-        ));
+        let out_state =
+            state_bigint_to_field(KeccakFArith::absorb(&StateBigInt::from(input1), &input2));
 
         let next_input = state_bigint_to_field(StateBigInt::from(input2));
 
